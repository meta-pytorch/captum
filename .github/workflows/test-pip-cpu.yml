name: Unit-tests for Pip install

on:
  pull_request:
  push:
    branches:
      - master

  workflow_dispatch:

jobs:
  tests:
    strategy:
      matrix:
<<<<<<< HEAD
        pytorch_args: ["-v 2.3.0", "-v 2.4.0", "-v 2.5.0", "-v 2.6.0", "-v 2.7.0"]
        transformers_args: ["-t 4.38.0", "-t 4.39.0", "-t 4.41.0", "-t 4.43.0", "-t 4.45.2"]
        docker_img: ["cimg/python:3.9", "cimg/python:3.10", "cimg/python:3.11", "cimg/python:3.12"]
=======
        pytorch_args: ["-v 1.13", "-v 2.0.0", "-v 2.1.0", "-v 2.2.0", "-v 2.3.0", "-v 2.4.0", "-v 2.5.0", "-v 2.6.0"]
        transformers_args: ["-t 4.38.0", "-t 4.39.0", "-t 4.41.0", "-t 4.43.0", "-t 4.45.2"]
        docker_img: ["cimg/python:3.9", "cimg/python:3.10", "cimg/python:3.11", "cimg/python:3.12"]
        exclude:
          - pytorch_args: "-v 1.13"
            docker_img: "cimg/python:3.12"
          - pytorch_args: "-v 2.0.0"
            docker_img: "cimg/python:3.12"
          - pytorch_args: "-v 2.1.0"
            docker_img: "cimg/python:3.12"
>>>>>>> 38230a70
      fail-fast: false
    uses: pytorch/test-infra/.github/workflows/linux_job_v2.yml@main
    with:
      runner: linux.12xlarge
      docker-image: ${{ matrix.docker_img }}
      repository: pytorch/captum
      script: |
        sudo chmod -R 777 .
        ./scripts/install_via_pip.sh ${{ matrix.pytorch_args }} ${{ matrix.transformers_args }}
        # Run Tests
        python3 -m pytest -ra --cov=. --cov-report term-missing<|MERGE_RESOLUTION|>--- conflicted
+++ resolved
@@ -12,22 +12,9 @@
   tests:
     strategy:
       matrix:
-<<<<<<< HEAD
         pytorch_args: ["-v 2.3.0", "-v 2.4.0", "-v 2.5.0", "-v 2.6.0", "-v 2.7.0"]
         transformers_args: ["-t 4.38.0", "-t 4.39.0", "-t 4.41.0", "-t 4.43.0", "-t 4.45.2"]
         docker_img: ["cimg/python:3.9", "cimg/python:3.10", "cimg/python:3.11", "cimg/python:3.12"]
-=======
-        pytorch_args: ["-v 1.13", "-v 2.0.0", "-v 2.1.0", "-v 2.2.0", "-v 2.3.0", "-v 2.4.0", "-v 2.5.0", "-v 2.6.0"]
-        transformers_args: ["-t 4.38.0", "-t 4.39.0", "-t 4.41.0", "-t 4.43.0", "-t 4.45.2"]
-        docker_img: ["cimg/python:3.9", "cimg/python:3.10", "cimg/python:3.11", "cimg/python:3.12"]
-        exclude:
-          - pytorch_args: "-v 1.13"
-            docker_img: "cimg/python:3.12"
-          - pytorch_args: "-v 2.0.0"
-            docker_img: "cimg/python:3.12"
-          - pytorch_args: "-v 2.1.0"
-            docker_img: "cimg/python:3.12"
->>>>>>> 38230a70
       fail-fast: false
     uses: pytorch/test-infra/.github/workflows/linux_job_v2.yml@main
     with:
