#!/usr/bin/env python3

# Welcome to the PyTorch Captum setup.py.
#
# Environment variables for feature toggles:
#
#   BUILD_INSIGHTS
#     enables Captum Insights build via yarn
#

import os
import re
import subprocess
import sys

from setuptools import find_packages, setup

REQUIRED_MAJOR = 3
REQUIRED_MINOR = 9

# Check for python version
if sys.version_info < (REQUIRED_MAJOR, REQUIRED_MINOR):
    error = (
        "Your version of python ({major}.{minor}) is too old. You need "
        "python >= {required_major}.{required_minor}."
    ).format(
        major=sys.version_info.major,
        minor=sys.version_info.minor,
        required_minor=REQUIRED_MINOR,
        required_major=REQUIRED_MAJOR,
    )
    sys.exit(error)


# Allow for environment variable checks
def check_env_flag(name, default=""):
    return os.getenv(name, default).upper() in ["ON", "1", "YES", "TRUE", "Y"]


BUILD_INSIGHTS = check_env_flag("BUILD_INSIGHTS")
VERBOSE_SCRIPT = True
for arg in sys.argv:
    if arg == "-q" or arg == "--quiet":
        VERBOSE_SCRIPT = False


def report(*args):
    if VERBOSE_SCRIPT:
        print(*args)
    else:
        pass


INSIGHTS_REQUIRES = ["flask", "ipython", "ipywidgets", "jupyter", "flask-compress"]

INSIGHTS_FILE_SUBDIRS = [
    "insights/attr_vis/frontend/build",
    "insights/attr_vis/models",
    "insights/attr_vis/widget/static",
]

TUTORIALS_REQUIRES = INSIGHTS_REQUIRES + ["torchtext", "torchvision"]

TEST_REQUIRES = ["pytest", "pytest-cov", "parameterized", "flask", "flask-compress"]

REMOTE_REQUIRES = ["openai"]

DEV_REQUIRES = (
    TUTORIALS_REQUIRES
    + TEST_REQUIRES
    + REMOTE_REQUIRES
    + [
        "black",
        "flake8",
        "sphinx<8.2.0",
        "sphinx-autodoc-typehints",
        "sphinxcontrib-katex",
        "mypy>=0.760",
        "pyre-check-nightly==0.0.101750936314",
        "usort==1.0.2",
        "ufmt",
        "scikit-learn",
        "annoy",
        "click<8.2.0",
    ]
)

# get version string from module
with open(os.path.join(os.path.dirname(__file__), "captum/__init__.py"), "r") as f:
    version_match = re.search(r"__version__ = ['\"]([^'\"]*)['\"]", f.read(), re.M)
    assert version_match is not None, "Unable to find version string."
    version = version_match.group(1)
    report("-- Building version " + version)

# read in README.md as the long description
with open("README.md", "r") as fh:
    long_description = fh.read()


# optionally build Captum Insights via yarn
def build_insights():
    report("-- Building Captum Insights")
    command = "./scripts/build_insights.sh"
    report("Running: " + command)
    subprocess.check_call(command)


# explore paths under root and subdirs to gather package files
def get_package_files(root, subdirs):
    paths = []
    for subroot in subdirs:
        paths.append(os.path.join(subroot, "*"))
        for path, dirs, _ in os.walk(os.path.join(root, subroot)):
            for d in dirs:
                paths.append(os.path.join(path, d, "*")[len(root) + 1 :])
    return paths


if __name__ == "__main__":

    if BUILD_INSIGHTS:
        build_insights()

    package_files = get_package_files("captum", INSIGHTS_FILE_SUBDIRS)

    setup(
        name="captum",
        version=version,
        description="Model interpretability for PyTorch",
        author="PyTorch Team",
        license="BSD-3",
        url="https://captum.ai",
        project_urls={
            "Documentation": "https://captum.ai",
            "Source": "https://github.com/pytorch/captum",
            "conda": "https://anaconda.org/pytorch/captum",
        },
        keywords=[
            "Model Interpretability",
            "Model Understanding",
            "Model Interpretability",
            "Model Understanding",
            "Feature Importance",
            "Neuron Importance",
            "Data Attribution",
            "Explainable AI",
            "PyTorch",
        ],
        classifiers=[
            "Development Status :: 5 - Production/Stable",
            "Intended Audience :: Developers",
            "Intended Audience :: Education",
            "Intended Audience :: Science/Research",
            "License :: OSI Approved :: BSD License",
            "Programming Language :: Python :: 3 :: Only",
            "Topic :: Scientific/Engineering",
        ],
        long_description=long_description,
        long_description_content_type="text/markdown",
        python_requires=">={required_major}.{required_minor}".format(
            required_minor=REQUIRED_MINOR,
            required_major=REQUIRED_MAJOR,
        ),
        install_requires=[
            "matplotlib",
            "numpy",
            "packaging",
<<<<<<< HEAD
            "torch>=2.3",
=======
            "torch>=1.13",
>>>>>>> 38230a70
            "tqdm",
        ],
        packages=find_packages(exclude=("tests", "tests.*")),
        extras_require={
            "dev": DEV_REQUIRES,
            "insights": INSIGHTS_REQUIRES,
            "test": TEST_REQUIRES,
            "tutorials": TUTORIALS_REQUIRES,
            "remote": REMOTE_REQUIRES,
        },
        package_data={"captum": package_files},
        data_files=[
            (
                "share/jupyter/nbextensions/jupyter-captum-insights",
                [
                    "captum/insights/attr_vis/frontend/widget/src/extension.js",
                    "captum/insights/attr_vis/frontend/widget/src/index.js",
                ],
            ),
            (
                "etc/jupyter/nbconfig/notebook.d",
                ["captum/insights/attr_vis/widget/jupyter-captum-insights.json"],
            ),
        ],
    )<|MERGE_RESOLUTION|>--- conflicted
+++ resolved
@@ -165,11 +165,7 @@
             "matplotlib",
             "numpy",
             "packaging",
-<<<<<<< HEAD
             "torch>=2.3",
-=======
-            "torch>=1.13",
->>>>>>> 38230a70
             "tqdm",
         ],
         packages=find_packages(exclude=("tests", "tests.*")),
