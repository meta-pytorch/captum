#!/usr/bin/env python3
import unittest
from typing import List, Union

import numpy as np
import torch

import captum.optim._core.loss as opt_loss
from captum.optim.models import collect_activations
from tests.helpers.basic import BaseTest, assertArraysAlmostEqual
from tests.helpers.basic_models import BasicModel_ConvNet_Optim

CHANNEL_ACTIVATION_0_LOSS = 1.3
CHANNEL_ACTIVATION_1_LOSS = 1.3


def get_loss_value(
    model: torch.nn.Module, loss: opt_loss.Loss, input_shape: List[int] = [1, 3, 1, 1]
) -> Union[int, float, np.ndarray]:
    module_outputs = collect_activations(model, loss.target, torch.ones(*input_shape))
    loss_value = loss(module_outputs)
    try:
        return loss_value.item()
    except ValueError:
        return loss_value.detach().numpy()


class TestDeepDream(BaseTest):
    def test_channel_deepdream(self) -> None:
        model = BasicModel_ConvNet_Optim()
        loss = opt_loss.DeepDream(model.layer)
        assertArraysAlmostEqual(
            get_loss_value(model, loss),
            [[[CHANNEL_ACTIVATION_0_LOSS ** 2]], [[CHANNEL_ACTIVATION_1_LOSS ** 2]]],
        )


class TestChannelActivation(BaseTest):
    def test_channel_activation_0(self) -> None:
        model = BasicModel_ConvNet_Optim()
        loss = opt_loss.ChannelActivation(model.layer, 0)
        self.assertAlmostEqual(
            get_loss_value(model, loss), CHANNEL_ACTIVATION_0_LOSS, places=6
        )

    def test_channel_activation_1(self) -> None:
        model = BasicModel_ConvNet_Optim()
        loss = opt_loss.ChannelActivation(model.layer, 1)
        self.assertAlmostEqual(
            get_loss_value(model, loss), CHANNEL_ACTIVATION_1_LOSS, places=6
        )


class TestNeuronActivation(BaseTest):
    def test_neuron_activation_0(self) -> None:
        model = BasicModel_ConvNet_Optim()
        loss = opt_loss.NeuronActivation(model.layer, 0)
        self.assertAlmostEqual(
            get_loss_value(model, loss), CHANNEL_ACTIVATION_0_LOSS, places=6
        )


class TestTotalVariation(BaseTest):
    def test_total_variation(self) -> None:
        model = BasicModel_ConvNet_Optim()
        loss = opt_loss.TotalVariation(model.layer)
        self.assertAlmostEqual(get_loss_value(model, loss), 0.0)


class TestL1(BaseTest):
    def test_l1(self) -> None:
        model = BasicModel_ConvNet_Optim()
        loss = opt_loss.L1(model.layer)
        self.assertAlmostEqual(
            get_loss_value(model, loss),
            CHANNEL_ACTIVATION_0_LOSS + CHANNEL_ACTIVATION_1_LOSS,
            places=6,
        )


class TestL2(BaseTest):
    def test_l2(self) -> None:
        model = BasicModel_ConvNet_Optim()
        loss = opt_loss.L2(model.layer)
        self.assertAlmostEqual(
            get_loss_value(model, loss),
            (CHANNEL_ACTIVATION_0_LOSS ** 2 + CHANNEL_ACTIVATION_1_LOSS ** 2) ** 0.5,
            places=5,
        )


class TestDiversity(BaseTest):
    def test_diversity(self) -> None:
        model = BasicModel_ConvNet_Optim()
        loss = opt_loss.Diversity(model.layer)
        self.assertAlmostEqual(
            get_loss_value(model, loss, input_shape=[2, 3, 1, 1]),
            -1,
        )


class TestActivationInterpolation(BaseTest):
    def test_activation_interpolation_0_1(self) -> None:
        model = BasicModel_ConvNet_Optim()
        loss = opt_loss.ActivationInterpolation(
            target1=model.layer,
            channel_index1=0,
            target2=model.layer,
            channel_index2=1,
        )
        self.assertAlmostEqual(
            get_loss_value(model, loss, input_shape=[2, 3, 1, 1]),
            CHANNEL_ACTIVATION_0_LOSS + CHANNEL_ACTIVATION_1_LOSS,
            places=6,
        )


class TestAlignment(BaseTest):
    def test_alignment(self) -> None:
        model = BasicModel_ConvNet_Optim()
        loss = opt_loss.Alignment(model.layer)
        self.assertAlmostEqual(
            get_loss_value(model, loss, input_shape=[2, 3, 1, 1]), 0.0
        )


class TestNeuronDirection(BaseTest):
    def test_neuron_direction(self) -> None:
        model = BasicModel_ConvNet_Optim()
        loss = opt_loss.NeuronDirection(model.layer, vec=torch.ones(1, 1, 1, 1))
        a = 1
        b = [CHANNEL_ACTIVATION_0_LOSS, CHANNEL_ACTIVATION_1_LOSS]
        dot = np.sum(np.inner(a, b))
        self.assertAlmostEqual(get_loss_value(model, loss), dot, places=6)


class TestAngledNeuronDirection(BaseTest):
    def test_angled_neuron_direction(self) -> None:
        model = BasicModel_ConvNet_Optim()
        loss = opt_loss.AngledNeuronDirection(
            model.layer, vec=torch.ones(1, 2), cossim_pow=0
        )
        a = 1
        b = [CHANNEL_ACTIVATION_0_LOSS, CHANNEL_ACTIVATION_1_LOSS]
        dot = np.sum(np.inner(a, b))
        self.assertAlmostEqual(np.sum(get_loss_value(model, loss)), dot, places=6)

    def test_angled_neuron_direction_whitened(self) -> None:
        model = BasicModel_ConvNet_Optim()
        loss = opt_loss.AngledNeuronDirection(
            model.layer,
            vec=torch.ones(1, 2),
            vec_whitened=torch.ones(2, 2),
            cossim_pow=0,
        )
        a = 1
        b = [CHANNEL_ACTIVATION_0_LOSS, CHANNEL_ACTIVATION_1_LOSS]
        dot = np.sum(np.inner(a, b)) * 2
        self.assertAlmostEqual(np.sum(get_loss_value(model, loss)), dot, places=6)


class TestTensorDirection(BaseTest):
    def test_tensor_direction(self) -> None:
        model = BasicModel_ConvNet_Optim()
        loss = opt_loss.TensorDirection(model.layer, vec=torch.ones(1, 1, 1, 1))
        a = 1
        b = [CHANNEL_ACTIVATION_0_LOSS, CHANNEL_ACTIVATION_1_LOSS]
        dot = np.sum(np.inner(a, b))
        self.assertAlmostEqual(get_loss_value(model, loss), dot, places=6)


class TestActivationWeights(BaseTest):
    def test_activation_weights_0(self) -> None:
        model = BasicModel_ConvNet_Optim()
        loss = opt_loss.ActivationWeights(model.layer, weights=torch.zeros(1))
        assertArraysAlmostEqual(get_loss_value(model, loss), np.zeros((1, 2, 1)))

    def test_activation_weights_1(self) -> None:
        model = BasicModel_ConvNet_Optim()
        loss = opt_loss.ActivationWeights(
            model.layer, weights=torch.ones(1), neuron=True
        )
        assertArraysAlmostEqual(
            get_loss_value(model, loss),
            [CHANNEL_ACTIVATION_0_LOSS, CHANNEL_ACTIVATION_1_LOSS],
        )


class TestCompositeLoss(BaseTest):
    def test_negative(self) -> None:
        model = BasicModel_ConvNet_Optim()
        loss = -opt_loss.ChannelActivation(model.layer, 0)
        self.assertAlmostEqual(
            get_loss_value(model, loss), -CHANNEL_ACTIVATION_0_LOSS, places=6
        )

    def test_positive(self) -> None:
        if torch.__version__ <= "1.3.0":
            raise unittest.SkipTest(
                "Skipping postive CompositeLoss test due to insufficient"
                + " Torch version."
            )
        model = BasicModel_ConvNet_Optim()
        loss = +opt_loss.ChannelActivation(model.layer, 0)
        self.assertAlmostEqual(
            get_loss_value(model, loss), CHANNEL_ACTIVATION_0_LOSS, places=6
        )

    def test_abs(self) -> None:
        model = BasicModel_ConvNet_Optim()
        loss = abs(-opt_loss.ChannelActivation(model.layer, 0))
        self.assertAlmostEqual(
            get_loss_value(model, loss), CHANNEL_ACTIVATION_0_LOSS, places=6
        )

    def test_addition(self) -> None:
        model = BasicModel_ConvNet_Optim()
        loss = (
            opt_loss.ChannelActivation(model.layer, 0)
            + opt_loss.ChannelActivation(model.layer, 1)
            + 1
        )
        self.assertAlmostEqual(
            get_loss_value(model, loss),
            CHANNEL_ACTIVATION_0_LOSS + CHANNEL_ACTIVATION_1_LOSS + 1,
            places=6,
        )

    def test_subtraction(self) -> None:
        model = BasicModel_ConvNet_Optim()
        loss = (
            opt_loss.ChannelActivation(model.layer, 0)
            - opt_loss.ChannelActivation(model.layer, 1)
            - 1
        )
        self.assertAlmostEqual(
            get_loss_value(model, loss),
            CHANNEL_ACTIVATION_0_LOSS - CHANNEL_ACTIVATION_1_LOSS - 1,
        )

    def test_multiplication(self) -> None:
        model = BasicModel_ConvNet_Optim()
        loss = opt_loss.ChannelActivation(model.layer, 0) * 10
        self.assertAlmostEqual(
            get_loss_value(model, loss), CHANNEL_ACTIVATION_0_LOSS * 10, places=5
        )

    # def test_multiplication_error(self) -> None:
    #     model = BasicModel_ConvNet_Optim()
    #     with self.assertRaises(TypeError):
    #         opt_loss.ChannelActivation(model.layer, 0) * "string"
    #     with self.assertRaises(TypeError):
    #         opt_loss.ChannelActivation(model.layer, 0) * opt_loss.ChannelActivation(
    #             model.layer, 1
    #         )

    def test_division(self) -> None:
        model = BasicModel_ConvNet_Optim()
        loss = opt_loss.ChannelActivation(model.layer, 0) / 10
        self.assertAlmostEqual(
            get_loss_value(model, loss), CHANNEL_ACTIVATION_0_LOSS / 10
        )

    # def test_division_error(self) -> None:
    #     model = BasicModel_ConvNet_Optim()
    #     with self.assertRaises(TypeError):
    #         opt_loss.ChannelActivation(model.layer, 0) / "string"
    #     with self.assertRaises(TypeError):
    #         opt_loss.ChannelActivation(model.layer, 0) / opt_loss.ChannelActivation(
    #             model.layer, 1
    #         )

    def test_floor_division(self) -> None:
        model = BasicModel_ConvNet_Optim()
        loss = opt_loss.ChannelActivation(model.layer, 0) // 10
        self.assertAlmostEqual(
            get_loss_value(model, loss), CHANNEL_ACTIVATION_0_LOSS // 10
        )

    def test_pow(self) -> None:
        model = BasicModel_ConvNet_Optim()
        loss = opt_loss.ChannelActivation(model.layer, 0) ** 2
        self.assertAlmostEqual(
            get_loss_value(model, loss),
            CHANNEL_ACTIVATION_0_LOSS ** 2,
            places=6,
        )

    # def test_pow_error(self) -> None:
    #     model = BasicModel_ConvNet_Optim()
    #     with self.assertRaises(TypeError):
    #         opt_loss.ChannelActivation(model.layer, 0) ** "string"
    #     with self.assertRaises(TypeError):
    #         opt_loss.ChannelActivation(model.layer, 0) ** opt_loss.ChannelActivation(
    #             model.layer, 1
    #         )

<<<<<<< HEAD
    def test_sum(self) -> None:
        model = torch.nn.Identity()
        loss = opt_loss.LayerActivation(model).sum()
        self.assertAlmostEqual(get_loss_value(model, loss), 3.0, places=1)

    def test_mean(self) -> None:
        model = torch.nn.Identity()
        loss = opt_loss.LayerActivation(model).mean()
        self.assertAlmostEqual(get_loss_value(model, loss), 1.0, places=1)


class TestCompositeLossReductionOP(BaseTest):
    def test_reduction_op(self) -> None:
        self.assertEqual(opt_loss.REDUCTION_OP, torch.mean)


def TestCustomComposableOP(BaseTest):
    def test_torch_sum(self) -> None:
        model = torch.nn.Identity()
        loss = opt_loss.LayerActivation(model)
        loss = opt_loss.custom_composable_op(loss, loss_op_fn=torch.sum)
        self.assertAlmostEqual(get_loss_value(model, loss), 3.0, places=1)

    def test_sum_list_with_scalar_fn(self) -> None:
        model = torch.nn.Identity()
        loss_list = [
            opt_loss.LayerActivation(model),
            opt_loss.LayerActivation(model),
            opt_loss.LayerActivation(model),
            opt_loss.LayerActivation(model),
            opt_loss.LayerActivation(model),
        ]
        loss = opt_loss.custom_composable_op(
            loss_list, loss_op_fn=sum, to_scalar_fn=torch.mean
        )
        self.assertAlmostEqual(get_loss_value(model, loss), 5.0, places=1)

    def test_custom_op(self) -> None:
        def custom_op_fn(
            losses: torch.Tensor, add_val: float = 1.0, mul_val: float = 1.0
        ) -> torch.Tensor:
            return torch.sum(losses) + add_val * mul_val

        model = torch.nn.Identity()
        loss = opt_loss.LayerActivation(model)

        loss = opt_loss.custom_composable_op(
            loss, loss_op_fn=custom_op_fn, add_val=2.0, mul_val=2.0
        )
        self.assertAlmostEqual(get_loss_value(model, loss), 7.0, places=1)

    def test_custom_op_list(self) -> None:
        def custom_op_list_fn(
            losses: List[torch.Tensor], add_val: float = 1.0, mul_val: float = 1.0
        ) -> torch.Tensor:
            return torch.cat(
                [torch.sum(loss) + add_val * mul_val for loss in losses], 0
            ).sum()

        model = torch.nn.Identity()
        loss_list = [
            opt_loss.LayerActivation(model),
            opt_loss.LayerActivation(model),
            opt_loss.LayerActivation(model),
            opt_loss.LayerActivation(model),
            opt_loss.LayerActivation(model),
        ]
        loss = opt_loss.custom_composable_op(
            loss_list,
            loss_op_fn=custom_op_list_fn,
            add_val=2.0,
            mul_val=2.0,
        )
        self.assertAlmostEqual(get_loss_value(model, loss), 35.0, places=1)
=======
    def test_sum_loss_list(self) -> None:
        n_batch = 400
        model = torch.nn.Identity()
        loss_fn_list = [opt_loss.LayerActivation(model) for i in range(n_batch)]
        loss_fn = opt_loss.sum_loss_list(loss_fn_list)
        out = get_loss_value(model, loss_fn, [n_batch, 3, 1, 1])
        self.assertEqual(out, float(n_batch))

    def test_sum_loss_list_compose_add(self) -> None:
        n_batch = 400
        model = torch.nn.Identity()
        loss_fn_list = [opt_loss.LayerActivation(model) for i in range(n_batch)]
        loss_fn = opt_loss.sum_loss_list(loss_fn_list) + opt_loss.LayerActivation(model)
        out = get_loss_value(model, loss_fn, [n_batch, 3, 1, 1])
        self.assertEqual(out, float(n_batch + 1.0))
>>>>>>> 82ab88d9
<|MERGE_RESOLUTION|>--- conflicted
+++ resolved
@@ -295,7 +295,6 @@
     #             model.layer, 1
     #         )
 
-<<<<<<< HEAD
     def test_sum(self) -> None:
         model = torch.nn.Identity()
         loss = opt_loss.LayerActivation(model).sum()
@@ -370,7 +369,9 @@
             mul_val=2.0,
         )
         self.assertAlmostEqual(get_loss_value(model, loss), 35.0, places=1)
-=======
+
+
+def TestSumLossList(BaseTest):
     def test_sum_loss_list(self) -> None:
         n_batch = 400
         model = torch.nn.Identity()
@@ -385,5 +386,4 @@
         loss_fn_list = [opt_loss.LayerActivation(model) for i in range(n_batch)]
         loss_fn = opt_loss.sum_loss_list(loss_fn_list) + opt_loss.LayerActivation(model)
         out = get_loss_value(model, loss_fn, [n_batch, 3, 1, 1])
-        self.assertEqual(out, float(n_batch + 1.0))
->>>>>>> 82ab88d9
+        self.assertEqual(out, float(n_batch + 1.0))