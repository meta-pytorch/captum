--- conflicted
+++ resolved
@@ -30,13 +30,8 @@
     def test_saliency_classification_vargrad(self):
         self._saliency_classification_helper(nt_type="vargrad")
 
-<<<<<<< HEAD
-    def _saliency_base_helper(self, reg_type="vanilla"):
+    def _saliency_base_helper(self, nt_type="vanilla"):
         input = torch.tensor([1.0, 2.0, 3.0, 0.0, -1.0, 7.0])
-=======
-    def _saliency_base_helper(self, nt_type="vanilla"):
-        input = torch.tensor([1.0, 2.0, 3.0, 0.0, -1.0, 7.0], requires_grad=True)
->>>>>>> f2056575
         # manually percomputed gradients
         grads = torch.tensor([-0.0, -0.0, -0.0, 1.0, 1.0, -0.0])
         model = BasicModel()
