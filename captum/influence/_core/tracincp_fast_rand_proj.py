#!/usr/bin/env python3

import warnings
from typing import Any, Callable, Iterator, List, Optional, Tuple, Union

import torch
from captum._utils.common import _format_inputs, _get_module_from_name
from captum._utils.progress import progress
from captum.influence._core.tracincp import (
    _influence_route_to_helpers,
    KMostInfluentialResults,
    TracInCPBase,
)
from captum.influence._utils.common import (
    _DatasetFromList,
    _format_inputs_dataset,
    _get_k_most_influential_helper,
    _jacobian_loss_wrt_inputs,
    _load_flexible_state_dict,
    _tensor_batch_dot,
)
from captum.influence._utils.nearest_neighbors import (
    AnnoyNearestNeighbors,
    NearestNeighbors,
)
from captum.log import log_usage
from torch import Tensor
from torch.nn import Module
from torch.utils.data import DataLoader, Dataset

layer_inputs = []


def _capture_inputs(layer: Module, input: Tensor, output: Tensor) -> None:
    r"""Save activations into layer.activations in forward pass"""

    layer_inputs.append(input[0].detach())


r"""
Implements abstract DataInfluence class and also provides implementation details for
influence computation based on the logic provided in TracIn paper
(https://arxiv.org/abs/2002.08484).

The TracIn paper proposes an idealized notion of influence which can be represented by
the total amount a training example reduces loss for a test example via a training
process such as stochastic gradient descent. As this idealized notion of influence is
impractical to compute, the TracIn paper proposes instead to compute an influence
score, which uses a first-order approximation for the change in loss for a test example
by a training example, which is accumulated across saved model checkpoints. This
influence score is accumulated via a summed dot-product of gradient vectors for the
scores/loss of a test and training example.
"""

"""
TODO: Support for checkpoint type. Currently only supports model parameters as saved
checkpoints. Can use enum or string.

Potential implementation from design doc:
checkpoint_type (Enum = [Parameters | Loss_Grad]): For performance,
                saved / loaded checkpoints can be either model parameters, or
                gradient of the loss function on an input w.r.t parameters.
"""


class TracInCPFast(TracInCPBase):
    r"""
    In Appendix F, Page 14 of the TracIn paper, they show that the calculation
    of the influence score of between a test example x' and a training example x,
    can be computed much more quickly than naive back-propagation in the special
    case when considering only gradients in the last fully-connected layer. This class
    computes influence scores for that special case. Note that the computed
    influence scores are exactly the same as when naive back-propagation is used -
    there is no loss in accuracy.
    """

    def __init__(
        self,
        model: Module,
        final_fc_layer: Union[Module, str],
        train_dataset: Union[Dataset, DataLoader],
        checkpoints: Union[str, List[str], Iterator],
        checkpoints_load_func: Callable = _load_flexible_state_dict,
        loss_fn: Optional[Union[Module, Callable]] = None,
        batch_size: Union[int, None] = 1,
        vectorize: bool = False,
    ) -> None:
        r"""
        Args:

            model (torch.nn.Module): An instance of pytorch model. This model should
                    define all of its layers as attributes of the model.
            final_fc_layer (torch.nn.Module or str): The last fully connected layer in
                    the network for which gradients will be approximated via fast random
                    projection method. Can be either the layer module itself, or the
                    fully qualified name of the layer if it is a defined attribute of
                    the passed `model`.
            train_dataset (torch.utils.data.Dataset or torch.utils.DataLoader):
                    In the `influence` method, we either compute the influence score of
                    training examples on examples in a test batch, or self influence
                    scores for those training examples, depending on which mode is used.
                    This argument represents the training dataset containing those
                    training examples. In order to compute those influence scores, we
                    will create a Pytorch DataLoader yielding batches of training
                    examples that is then used for processing. If this argument is
                    already a Pytorch Dataloader, that DataLoader can be directly
                    used for processing. If it is instead a Pytorch Dataset, we will
                    create a DataLoader using it, with batch size specified by
                    `batch_size`. For efficiency purposes, the batch size of the
                    DataLoader used for processing should be as large as possible, but
                    not too large, so that certain intermediate quantities created
                    from a batch still fit in memory. Therefore, if
<<<<<<< HEAD
                    `influence_src_dataset` is a Dataset, `batch_size` should be large.
                    If `influence_src_dataset` was already a DataLoader to begin with,
                    it should have been constructed to have a large batch size.
            checkpoints (str or list of str or Iterator): Either the directory of the
=======
                    `train_dataset` is a Dataset, `batch_size` should be large.
                    If `train_dataset` was already a DataLoader to begin with,
                    it should have been constructed to have a large batch size. It is
                    assumed that the Dataloader (regardless of whether it is created
                    from a Pytorch Dataset or not) yields tuples. For a `batch` that is
                    yielded, of length `L`, it is assumed that the forward function of
                    `model` accepts `L-1` arguments, and the last element of `batch` is
                    the label. In other words, `model(*batch[:-1])` gives the output of
                    `model`, and `batch[-1]` are the labels for the batch.
            checkpoints (str or List of str or Iterator): Either the directory of the
>>>>>>> 1a10252f
                    path to store and retrieve model checkpoints, a list of
                    filepaths with checkpoints from which to load, or an iterator which
                    returns objects from which to load checkpoints.
            checkpoints_load_func (Callable, optional): The function to load a saved
                    checkpoint into a model to update its parameters, and get the
                    learning rate if it is saved. By default uses a utility to load a
                    model saved as a state dict.
                    Default: _load_flexible_state_dict
            loss_fn (Callable, optional): The loss function applied to model. `loss_fn`
                    must be a "reduction" loss function that reduces the per-example
                    losses in a batch, and returns a single scalar Tensor. Furthermore,
                    the reduction must be the *sum* or the *mean* of the per-example
                    losses. For instance, `nn.BCELoss(reduction="sum")` is acceptable.
                    Also note that if `loss_fn` has no "reduction" attribute,
                    the implementation assumes that the reduction is the *sum* of the
                    per-example losses.  If this is not the case, i.e. the reduction
                    is the *mean*, please set the "reduction" attribute of `loss_fn`
                    to "mean", i.e. `loss_fn.reduction = "mean"`.
                    Default: None
            batch_size (int or None, optional): Batch size of the DataLoader created to
                    iterate through `train_dataset`, if it is a Dataset.
                    `batch_size` should be chosen as large as possible so that certain
                    intermediate quantities created from a batch still fit in memory.
                    Specific implementations of `TracInCPBase` will detail the size of
                    the intermediate quantities. `batch_size` must be an int if
                    `train_dataset` is a Dataset. If `train_dataset`
                    is a DataLoader, then `batch_size` is ignored as an argument.
                    Default: 1
            vectorize (bool, optional): Flag to use experimental vectorize functionality
                    for `torch.autograd.functional.jacobian`.
                    Default: False
        """
        TracInCPBase.__init__(
            self,
            model,
            train_dataset,
            checkpoints,
            checkpoints_load_func,
            loss_fn,
            batch_size,
        )

        self.vectorize = vectorize

        # TODO: restore prior state
        self.final_fc_layer = final_fc_layer
        if isinstance(self.final_fc_layer, str):
            self.final_fc_layer = _get_module_from_name(model, self.final_fc_layer)
        assert isinstance(self.final_fc_layer, Module)
        for param in self.final_fc_layer.parameters():
            param.requires_grad = True

        assert loss_fn is not None, "loss function must not be none"

        # If we are able to access the reduction used by `loss_fn`, we check whether
        # the reduction is either 'sum' or 'mean', as required
        if isinstance(loss_fn, Module) and hasattr(
            loss_fn, "reduction"
        ):  # TODO: allow loss_fn to be Callable
            assert loss_fn.reduction in [
                "sum",
                "mean",
            ], 'reduction for `loss_fn` must be "sum" or "mean"'
            self.reduction_type = str(loss_fn.reduction)
        else:
            # if we are unable to access the reduction used by `loss_fn`, we warn
            # the user about the assumptions we are making regarding the reduction
            # used by `loss_fn`
            warnings.warn(
                'Since `loss_fn` has no "reduction" attribute, the implementation '
                'assumes that `loss_fn` is a "reduction" loss function that '
                "reduces the per-example losses by taking their *sum*. If "
                "`loss_fn` instead reduces the per-example losses by taking their "
                'mean, please set the reduction attribute of `loss_fn` to "mean", '
                'i.e. `loss_fn.reduction = "mean"`.'
            )
            self.reduction_type = "sum"

    @log_usage()
    def influence(  # type: ignore[override]
        self,
        inputs: Any = None,
        targets: Optional[Tensor] = None,
        k: Optional[int] = None,
        proponents: bool = True,
        unpack_inputs: bool = True,
        show_progress: bool = False,
    ) -> Union[Tensor, KMostInfluentialResults]:
        r"""
        This is the key method of this class, and can be run in 3 different modes,
        where the mode that is run depends on the arguments passed to this method:

        - self influence mode: This mode is used if `inputs` is None. This mode
          computes the self influence scores for every example in
          the training dataset `train_dataset`.
        - influence score mode: This mode is used if `inputs` is not None, and `k` is
          None. This mode computes the influence score of every example in
          training dataset `train_dataset` on every example in the test
          batch represented by `inputs` and `targets`.
        - k-most influential mode: This mode is used if `inputs` is not None, and
          `k` is not None, and an int. This mode computes the proponents or
          opponents of every example in the test batch represented by `inputs`
          and `targets`. In particular, for each test example in the test batch,
          this mode computes its proponents (resp. opponents), which are the
          indices in the training dataset `train_dataset` of the training
          examples with the `k` highest (resp. lowest) influence scores on the
          test example. Proponents are computed if `proponents` is True.
          Otherwise, opponents are computed. For each test example, this method
          also returns the actual influence score of each proponent (resp.
          opponent) on the test example.

        Args:

            inputs (Any, optional): If not provided or `None`, the self influence mode
                    will be run. Otherwise, `inputs` is the test batch that will be
                    used when running in either influence score or k-most influential
                    mode. If the argument `unpack_inputs` is False, the
                    assumption is that `model(inputs)` produces the predictions
                    for a batch, and `inputs` can be of any type. Otherwise if the
                    argument `unpack_inputs` is True, the assumption is that
                    `model(*inputs)` produces the predictions for a batch, and
                    `inputs` will need to be a tuple. In other words, `inputs` will be
                    unpacked as an argument when passing to `model`.
                    Default: None
            targets (tensor, optional): The labels corresponding to the batch `inputs`.
                    This method is designed to be applied for a loss function, so
                    `targets` is required, unless running in "self influence" mode.
                    Default: None
            k (int, optional): If not provided or `None`, the influence score mode will
                    be run. Otherwise, the k-most influential mode will be run,
                    and `k` is the number of proponents / opponents to return per
                    example in the test batch.
                    Default: None
            proponents (bool, optional): Whether seeking proponents (`proponents=True`)
                    or opponents (`proponents=False`), if running in k-most influential
                    mode.
                    Default: True
            unpack_inputs (bool, optional): Whether to unpack the `inputs` argument to
                    when passing it to `model`, if `inputs` is a tuple (no unpacking
                    done otherwise).
                    Default: True
            show_progress (bool, optional): For all modes, computation of results
                    requires "training dataset computations": computations for each
<<<<<<< HEAD
                    batch in the training dataset `influence_src_dataset`, which may
                    take a long time. If `show_progress` is true, the progress of
=======
                    batch in the training dataset `train_dataset`, which may
                    take a long time. If `show_progress`is true, the progress of
>>>>>>> 1a10252f
                    "training dataset computations" will be displayed. In particular,
                    the number of batches for which computations have been performed
                    will be displayed. It will try to use tqdm if available for
                    advanced features (e.g. time estimation). Otherwise, it will
                    fallback to a simple output of progress.
                    Default: False

        Returns:
            The return value of this method depends on which mode is run.

            - self influence mode: if this mode is run (`inputs` is None), returns a 1D
              tensor of self influence scores over training dataset
              `train_dataset`. The length of this tensor is the number of
              examples in `train_dataset`, regardless of whether it is a
              Dataset or DataLoader.
            - influence score mode: if this mode is run (`inputs` is not None, `k` is
              None), returns a 2D tensor `influence_scores` of shape
              `(input_size, train_dataset_size)`, where `input_size` is
              the number of examples in the test batch, and
              `train_dataset_size` is the number of examples in
              training dataset `train_dataset`. In other words,
              `influence_scores[i][j]` is the influence score of the `j`-th
              example in `train_dataset` on the `i`-th example in the
              test batch.
            - k-most influential mode: if this mode is run (`inputs` is not None,
              `k` is an int), returns a namedtuple `(indices, influence_scores)`.
              `indices` is a 2D tensor of shape `(input_size, k)`, where
              `input_size` is the number of examples in the test batch. If
              computing proponents (resp. opponents), `indices[i][j]` is the
              index in training dataset `train_dataset` of the example
              with the `j`-th highest (resp. lowest) influence score (out of the
              examples in `train_dataset`) on the `i`-th example in the
              test batch. `influence_scores` contains the corresponding influence
              scores. In particular, `influence_scores[i][j]` is the influence
              score of example `indices[i][j]` in `train_dataset` on
              example `i` in the test batch represented by `inputs` and
              `targets`.
        """
        return _influence_route_to_helpers(
            self,
            inputs,
            targets,
            k,
            proponents,
            unpack_inputs,
            show_progress,
        )

    def _influence_batch_tracincp_fast(
        self,
        inputs: Tuple[Any, ...],
        targets: Tensor,
        batch: Tuple[Any, ...],
    ):
        """
        computes influence scores for a single training batch
        """

        def get_checkpoint_contribution(checkpoint):

            assert (
                checkpoint is not None
            ), "None returned from `checkpoints`, cannot load."

            learning_rate = self.checkpoints_load_func(self.model, checkpoint)

            input_jacobians, input_layer_inputs = _basic_computation_tracincp_fast(
                self,
                inputs,
                targets,
            )

            src_jacobian, src_layer_input = _basic_computation_tracincp_fast(
                self, batch[0:-1], batch[-1]
            )
            return (
                _tensor_batch_dot(input_jacobians, src_jacobian)
                * _tensor_batch_dot(input_layer_inputs, src_layer_input)
                * learning_rate
            )

        batch_tracin_scores = get_checkpoint_contribution(self.checkpoints[0])

        for checkpoint in self.checkpoints[1:]:
            batch_tracin_scores += get_checkpoint_contribution(checkpoint)

        return batch_tracin_scores

    def _influence(  # type: ignore[override]
        self,
        inputs: Tuple[Any, ...],
        targets: Tensor,
        show_progress: bool = False,
    ) -> Tensor:
        r"""
        Computes the influence of examples in training dataset `train_dataset`
        on the examples in the test batch represented by `inputs` and `targets`.
        This implementation does not require knowing the number of training examples
        in advance. Instead, the number of training examples is inferred from the
        output of `_basic_computation_tracincp_fast`.

        Args:

            inputs (tuple of Any): A batch of examples. Does not represent labels,
                    which are passed as `targets`. The assumption is that
                    `model(*inputs)` produces the predictions for the batch.
            targets (tensor): The labels corresponding to the batch `inputs`. This
                    method is designed to be applied for a loss function, so labels
                    are required.
            show_progress (bool, optional): To compute the influence of examples in
<<<<<<< HEAD
                    training dataset `influence_src_dataset`, we compute the influence
                    of each batch. If `show_progress` is true, the progress of this
=======
                    training dataset `train_dataset`, we compute the influence
                    of each batch. If `show_progress`is true, the progress of this
>>>>>>> 1a10252f
                    computation will be displayed. In particular, the number of batches
                    for which influence has been computed will be displayed. It will
                    try to use tqdm if available for advanced features (e.g. time
                    estimation). Otherwise, it will fallback to a simple output of
                    progress.
                    Default: False

        Returns:
            influence_scores (tensor): Influence scores from the TracInCPFast method.
            Its shape is `(input_size, train_dataset_size)`, where `input_size`
            is the number of examples in the test batch, and
            `train_dataset_size` is the number of examples in
            training dataset `train_dataset`. For example:
            `influence_scores[i][j]` is the influence score for the j-th training
            example to the i-th input example.
        """
        assert targets is not None

        train_dataloader = self.train_dataloader

        if show_progress:
            train_dataloader = progress(
                train_dataloader,
                desc=(
                    f"Using {self.get_name()} to compute "
                    "influence for training batches"
                ),
                total=self.train_dataloader_len,
            )

        return torch.cat(
            [
                self._influence_batch_tracincp_fast(inputs, targets, batch)
                for batch in train_dataloader
            ],
            dim=1,
        )

    def _get_k_most_influential(  # type: ignore[override]
        self,
        inputs: Tuple[Any, ...],
        targets: Tensor,
        k: int = 5,
        proponents: bool = True,
        show_progress: bool = False,
    ) -> KMostInfluentialResults:
        r"""
        Args:

            inputs (tuple of Any): A tuple that represents a batch of examples. It does
                    not represent labels, which are passed as `targets`.
            targets (tensor): The labels corresponding to the batch `inputs`. This
                    method is designed to be applied for a loss function, so labels
                    are required.
            k (int, optional): The number of proponents or opponents to return per test
                    example.
                    Default: 5
            proponents (bool, optional): Whether seeking proponents (`proponents=True`)
                    or opponents (`proponents=False`)
                    Default: True
            show_progress (bool, optional): To compute the proponents (or opponents)
                    for the batch of examples, we perform computation for each batch in
<<<<<<< HEAD
                    training dataset `influence_src_dataset`, If `show_progress` is
=======
                    training dataset `train_dataset`, If `show_progress`is
>>>>>>> 1a10252f
                    true, the progress of this computation will be displayed. In
                    particular, the number of batches for which the computation has
                    been performed will be displayed. It will try to use tqdm if
                    available for advanced features (e.g. time estimation). Otherwise,
                    it will fallback to a simple output of progress.
                    Default: False

        Returns:
            (indices, influence_scores) (namedtuple): `indices` is a torch.long Tensor
                    that contains the indices of the proponents (or opponents) for each
                    test example. Its dimension is `(inputs_batch_size, k)`, where
                    `inputs_batch_size` is the number of examples in `inputs`. For
                    example, if `proponents==True`, `indices[i][j]` is the index of the
                    example in training dataset `train_dataset` with the
                    k-th highest influence score for the j-th example in `inputs`.
                    `indices` is a `torch.long` tensor so that it can directly be used
                    to index other tensors. Each row of `influence_scores` contains the
                    influence scores for a different test example, in sorted order. In
                    particular, `influence_scores[i][j]` is the influence score of
                    example `indices[i][j]` in training dataset `train_dataset`
                    on example `i` in the test batch represented by `inputs` and
                    `targets`.
        """
        desc = (
            None
            if not show_progress
            else (
                (
                    f"Using {self.get_name()} to perform computation for "
                    f'getting {"proponents" if proponents else "opponents"}. '
                    "Processing training batches: 100%"
                )
            )
        )
        return KMostInfluentialResults(
            *_get_k_most_influential_helper(
                self.train_dataloader,
                self._influence_batch_tracincp_fast,
                inputs,
                targets,
                k,
                proponents,
                show_progress,
                desc,
            )
        )

    def self_influence(
        self,
        inputs_dataset: Union[Tuple[Any, ...], DataLoader],
        show_progress: bool = False,
    ) -> Tensor:
        """
        Computes self influence scores for the examples in `inputs_dataset`, which is
        either a single batch or a Pytorch `DataLoader` that yields batches. Therefore,
        the computed self influence scores are *not* for the examples in training
        dataset `train_dataset` (unlike when computing self influence scores using the
        `influence` method). Note that if `inputs_dataset` is a single batch, this
        will call `model` on that single batch, and if `inputs_dataset` yields
        batches, this will call `model` on each batch that is yielded. Therefore,
        please ensure that for both cases, the batch(es) that `model` is called
        with are not too large, so that there will not be an out-of-memory error.

        Args:
            batches (Tuple, or DataLoader): Either a single tuple of any, or a
                    `DataLoader`, where each batch yielded is a tuple of any. In
                    either case, the tuple represents a single batch, where the last
                    element is assumed to be the labels for the batch. That is,
                    `model(*batch[0:-1])` produces the output for `model`,
                    and `batch[-1]` are the labels, if any. This is the same
                    assumption made for each batch yielded by training dataset
                    `train_dataset`. Please see documentation for the
                    `train_dataset` argument to `TracInCP.__init__` for
                    more details on the assumed structure of a batch.
            show_progress (bool, optional): Computation of self influence scores can
                    take a long time if `inputs_dataset` represents many examples. If
                    `show_progress`is true, the progress of this computation will be
                    displayed. In more detail, this computation will iterate over all
                    checkpoints (provided as the `checkpoints` initialization argument)
                    in an outer loop, and iterate over all batches that
                    `inputs_dataset` represents in an inner loop. Therefore, the
                    total number of (checkpoint, batch) combinations that need to be
                    iterated over is
                    (# of checkpoints x # of batches that `inputs_dataset` represents).
                    If `show_progress` is True, the total progress of both the outer
                    iteration over checkpoints and the inner iteration over batches is
                    displayed. It will try to use tqdm if available for advanced
                    features (e.g. time estimation). Otherwise, it will fallback to a
                    simple output of progress.
                    Default: False

        Returns:
            self_influence_scores (Tensor): This is a 1D tensor containing the self
                    influence scores of all examples in `inputs_dataset`, regardless of
                    whether it represents a single batch or a `DataLoader` that yields
                    batches.
        """
        # If `inputs_dataset` is not a `DataLoader`, turn it into one.
        inputs_dataset = _format_inputs_dataset(inputs_dataset)

        # If `show_progress` is true, create an outer progress bar that keeps track of
        # how many checkpoints have been processed
        if show_progress:
            checkpoints_progress = progress(
                desc=(
                    f"Using {self.get_name()} to compute self "
                    "influence. Processing checkpoint"
                ),
                total=len(self.checkpoints),
            )
            # Try to determine length of inner progress bar if possible, with a default
            # of `None`.
            inputs_dataset_len = None
            try:
                inputs_dataset_len = len(inputs_dataset)
            except TypeError:
                warnings.warn(
                    "Unable to determine the number of batches in `inputs_dataset`. "
                    "Therefore, if showing the progress of the computation of self "
                    "influence scores, only the number of batches processed can be "
                    "displayed, and not the percentage completion of the computation, "
                    "nor any time estimates."
                )

        def get_checkpoint_contribution(checkpoint):
            # This function returns a 1D tensor representing the contribution to the
            # self influence score for the given checkpoint, for all batches in
            # `inputs_dataset`. The length of the 1D tensor is the total number of
            # examples in `inputs_dataset`.
            assert (
                checkpoint is not None
            ), "None returned from `checkpoints`, cannot load."

            learning_rate = self.checkpoints_load_func(self.model, checkpoint)

            # This will store a list of the contribution of the self influence score
            # from each batch. Each element is a 1D tensor of length batch_size - the
            # batch size of each batch in `inputs_dataset` (they do not need to be all
            # the same)
            checkpoint_contribution = []

            _inputs_dataset = inputs_dataset
            # If `show_progress` is true, create an inner progress bar that keeps track
            # of how many batches have been processed for the current checkpoint
            if show_progress:
                _inputs_dataset = progress(
                    inputs_dataset,
                    desc=(
                        f"Using {self.get_name()} to compute self "
                        "influence. Processing batch"
                    ),
                    total=inputs_dataset_len,
                )

            for batch in _inputs_dataset:

                batch_jacobian, batch_layer_input = _basic_computation_tracincp_fast(
                    self, batch[0:-1], batch[-1]
                )

                checkpoint_contribution.append(
                    torch.sum(batch_jacobian**2, dim=1)
                    * torch.sum(batch_layer_input**2, dim=1)
                    * learning_rate
                )

            # We concatenate the contributions from each batch into a single 1D tensor,
            # which represents the contributions for all batches in `inputs_dataset`

<<<<<<< HEAD
    def _self_influence(self, show_progress: bool = False):
        """
        Returns:
            self influence scores (tensor): 1D tensor containing self influence
                    scores for all examples in training dataset
                    `influence_src_dataset`.
            show_progress (bool, optional): To compute the self influence scores for
                    all examples in training dataset `influence_src_dataset`, we
                    compute the self influence scores for each batch. If
                    `show_progress` is true, the progress of this computation will be
                    displayed. In particular, the number of batches for which self
                    influence scores have been computed will be displayed. It will
                    try to use tqdm if available for advanced features (e.g. time
                    estimation). Otherwise, it will fallback to a simple output of
                    progress.
                    Default: False
        """
        influence_src_dataloader = self.influence_src_dataloader
=======
            if show_progress:
                checkpoints_progress.update()
>>>>>>> 1a10252f

            return torch.cat(checkpoint_contribution, dim=0)

        batches_self_tracin_scores = get_checkpoint_contribution(self.checkpoints[0])

        # The self influence score for all examples is the sum of contributions from
        # each checkpoint
        for checkpoint in self.checkpoints[1:]:
            batches_self_tracin_scores += get_checkpoint_contribution(checkpoint)

        return batches_self_tracin_scores


def _basic_computation_tracincp_fast(
    influence_instance: TracInCPFast,
    inputs: Tuple[Any, ...],
    targets: Tensor,
):
    """
    For instances of TracInCPFast and children classes, computation of influence scores
    or self influence scores repeatedly calls this function for different checkpoints
    and batches.

    Args:

        influence_instance (TracInCPFast): A instance of TracInCPFast or its children.
                We assume `influence_instance` has a `loss_fn` attribute, i.e. the loss
                function applied to the output of the last fully-connected layer, as
                well as a `reduction_type` attribute, which indicates whether `loss_fn`
                reduces the per-example losses by using their mean or sum. The
                `reduction_type` attribute must either be "mean" or "sum".
        inputs (tuple of Any): A batch of examples, which could be a training batch
                or test batch, depending which method is the caller. Does not
                represent labels, which are passed as `targets`. The assumption is
                that `model(*inputs)` produces the predictions for the batch.
        targets (tensor): If computing influence scores on a loss function,
                these are the labels corresponding to the batch `inputs`.
    """
    global layer_inputs
    layer_inputs = []
    assert isinstance(influence_instance.final_fc_layer, Module)
    handle = influence_instance.final_fc_layer.register_forward_hook(_capture_inputs)
    out = influence_instance.model(*inputs)

    assert influence_instance.loss_fn is not None, "loss function is required"
    assert influence_instance.reduction_type in [
        "sum",
        "mean",
    ], 'reduction_type must be either "mean" or "sum"'
    input_jacobians = _jacobian_loss_wrt_inputs(
        influence_instance.loss_fn,
        out,
        targets,
        influence_instance.vectorize,
        influence_instance.reduction_type,
    )
    handle.remove()
    _layer_inputs = layer_inputs[0]

    assert len(input_jacobians.shape) == 2

    return input_jacobians, _layer_inputs


class TracInCPFastRandProj(TracInCPFast):
    def __init__(
        self,
        model: Module,
        final_fc_layer: Union[Module, str],
        train_dataset: Union[Dataset, DataLoader],
        checkpoints: Union[str, List[str], Iterator],
        checkpoints_load_func: Callable = _load_flexible_state_dict,
        loss_fn: Optional[Union[Module, Callable]] = None,
        batch_size: Union[int, None] = 1,
        vectorize: bool = False,
        nearest_neighbors: Optional[NearestNeighbors] = None,
        projection_dim: int = None,
        seed: int = 0,
    ) -> None:
        r"""
        A version of TracInCPFast which is optimized for "interactive" calls to
        `influence` for the purpose of calculating proponents / opponents, or
        influence scores. "Interactive" means there will be multiple calls to
        `influence`, with each call for a different batch of test examples, and
        subsequent calls rely on the results of previous calls. The implementation in
        this class has been optimized so that each call to `influence` is fast, so that
        it can be used for interactive analysis. This class should only be used for
        interactive use cases. It should not be used if `influence` will only be
        called once, because to enable fast calls to `influence`, time and memory
        intensive preprocessing is required in `__init__`. Furthermore, it should not
        be used to calculate self influence scores - `TracInCPFast` should be used
        instead for that purpose. To enable interactive analysis, this implementation
        computes and saves "embedding" vectors for all training examples in
        `train_dataset`. Crucially, the influence score of a training
        example on a test example is simply the dot-product of their corresponding
        vectors, and proponents / opponents can be found by first storing vectors for
        training examples in a nearest-neighbor data structure, and then finding the
        nearest-neighbors for a test example in terms of dot-product (see appendix F
        of the TracIn paper). This class should only be used if calls to `influence`
        to obtain proponents / opponents or influence scores will be made in an
        "interactive" manner, and there is sufficient memory to store vectors for the
<<<<<<< HEAD
        entire `influence_src_dataset`. This is because in order to enable interactive
        analysis, this implementation incures overhead in `__init__` to setup the
=======
        entire `train_dataset`. This is because in order to enable interactive
        analysis, this implementation incures overhead in ``__init__` to setup the
>>>>>>> 1a10252f
        nearest-neighbors data structure, which is both time and memory intensive, as
        vectors corresponding to all training examples needed to be stored. To reduce
        memory usage, this implementation enables random projections of those vectors.
        Note that the influence scores computed with random projections are less
        accurate, though correct in expectation.

        Args:

            model (torch.nn.Module): An instance of pytorch model. This model should
                    define all of its layers as attributes of the model.
            final_fc_layer (torch.nn.Module or str): The last fully connected layer in
                    the network for which gradients will be approximated via fast random
                    projection method. Can be either the layer module itself, or the
                    fully qualified name of the layer if it is a defined attribute of
                    the passed `model`.
            train_dataset (torch.utils.data.Dataset or torch.utils.DataLoader):
                    In the `influence` method, we either compute the influence score of
                    training examples on examples in a test batch, or self influence
                    scores for those training examples, depending on which mode is used.
                    This argument represents the training dataset containing those
                    training examples. In order to compute those influence scores, we
                    will create a Pytorch DataLoader yielding batches of training
                    examples that is then used for processing. If this argument is
                    already a Pytorch Dataloader, that DataLoader can be directly
                    used for processing. If it is instead a Pytorch Dataset, we will
                    create a DataLoader using it, with batch size specified by
                    `batch_size`. For efficiency purposes, the batch size of the
                    DataLoader used for processing should be as large as possible, but
                    not too large, so that certain intermediate quantities created
                    from a batch still fit in memory. Therefore, if
<<<<<<< HEAD
                    `influence_src_dataset` is a Dataset, `batch_size` should be large.
                    If `influence_src_dataset` was already a DataLoader to begin with,
                    it should have been constructed to have a large batch size.
            checkpoints (str or list of str or Iterator): Either the directory of the
=======
                    `train_dataset` is a Dataset, `batch_size` should be large.
                    If `train_dataset` was already a DataLoader to begin with,
                    it should have been constructed to have a large batch size. It is
                    assumed that the Dataloader (regardless of whether it is created
                    from a Pytorch Dataset or not) yields tuples. For a `batch` that is
                    yielded, of length `L`, it is assumed that the forward function of
                    `model` accepts `L-1` arguments, and the last element of `batch` is
                    the label. In other words, `model(*batch[:-1])` gives the output of
                    `model`, and `batch[-1]` are the labels for the batch.
            checkpoints (str or List of str or Iterator): Either the directory of the
>>>>>>> 1a10252f
                    path to store and retrieve model checkpoints, a list of
                    filepaths with checkpoints from which to load, or an iterator which
                    returns objects from which to load checkpoints.
            checkpoints_load_func (Callable, optional): The function to load a saved
                    checkpoint into a model to update its parameters, and get the
                    learning rate if it is saved. By default uses a utility to load a
                    model saved as a state dict.
                    Default: _load_flexible_state_dict
            loss_fn (Callable, optional): The loss function applied to model. `loss_fn`
                    must be a "reduction" loss function that reduces the per-example
                    losses in a batch, and returns a single scalar Tensor. Furthermore,
                    the reduction must be the *sum* of the per-example losses. For
                    instance, `nn.BCELoss(reduction="sum")` is acceptable, but
                    `nn.BCELoss(reduction="mean")` is *not* acceptable.
                    Default: None
            batch_size (int or None, optional): Batch size of the DataLoader created to
                    iterate through `train_dataset`, if it is a Dataset.
                    `batch_size` should be chosen as large as possible so that certain
                    intermediate quantities created from a batch still fit in memory.
                    Specific implementations of `TracInCPBase` will detail the size of
                    the intermediate quantities. `batch_size` must be an int if
                    `train_dataset` is a Dataset. If `train_dataset`
                    is a DataLoader, then `batch_size` is ignored as an argument.
                    Default: 1
            vectorize (bool): Flag to use experimental vectorize functionality
                    for `torch.autograd.functional.jacobian`.
                    Default: False
            nearest_neighbors (NearestNeighbors, optional): The NearestNeighbors
                    instance for finding nearest neighbors. If None, defaults to
                    `AnnoyNearestNeighbors(n_trees=10)`.
                    Default: None
            projection_dim (int, optional): Each example will be represented in
                    the nearest neighbors data structure with a vector. This vector
                    is the concatenation of several "checkpoint vectors", each of which
                    is computed using a different checkpoint in the `checkpoints`
                    argument. If `projection_dim` is an int, it represents the
                    dimension we will project each "checkpoint vector" to, so that the
                    vector for each example will be of dimension at most
                    `projection_dim` * C, where C is the number of checkpoints.
                    Regarding the dimension of each vector, D: Let I be the dimension
                    of the output of the last fully-connected layer times the dimension
                    of the input of the last fully-connected layer. If `projection_dim`
                    is not `None`, then D = min(I * C, `projection_dim` * C).
                    Otherwise, D = I * C. In summary, if `projection_dim` is None, the
                    dimension of this vector will be determined by the size of the
                    input and output of the last fully-connected layer of `model`, and
                    the number of checkpoints. Otherwise, `projection_dim` must be an
                    int, and random projection will be performed to ensure that the
                    vector is of dimension no more than `projection_dim` * C.
                    `projection_dim` corresponds to the variable d in the top of page
                    15 of the TracIn paper: https://arxiv.org/abs/2002.08484.
                    Default: None
            seed (int, optional): Because this implementation chooses a random
                    projection, its output is random. Setting this seed specifies the
                    random seed when choosing the random projection.
                    Default: 0
        """

        TracInCPFast.__init__(
            self,
            model,
            final_fc_layer,
            train_dataset,
            checkpoints,
            checkpoints_load_func,
            loss_fn,
            batch_size,
            vectorize,
        )

        warnings.warn(
            (
                "WARNING: Using this implementation stores quantities related to the "
                "entire `train_dataset` in memory, and may results in running "
                "out of memory. If this happens, consider using %s instead, for which "
                "each call to `influence` to compute influence scores or proponents "
                "will be slower, but may avoid running out of memory."
            )
            % "`TracInCPFast`"
        )

        self.nearest_neighbors = (
            AnnoyNearestNeighbors() if nearest_neighbors is None else nearest_neighbors
        )

        self.projection_dim = projection_dim

        torch.manual_seed(seed)  # for reproducibility
        self.projection_quantities = self._set_projections_tracincp_fast_rand_proj(
            self.train_dataloader,
        )

        self.src_intermediate_quantities = (
            self._get_intermediate_quantities_tracincp_fast_rand_proj(
                self.train_dataloader,
                self.projection_quantities,
            )
        )

        self._process_src_intermediate_quantities_tracincp_fast_rand_proj(
            self.src_intermediate_quantities,
        )

    def _influence(  # type: ignore[override]
        self,
        inputs: Tuple[Any, ...],
        targets: Tensor,
    ) -> Tensor:
        r"""
        Args:

            inputs (tuple of Any): A batch of examples. Does not represent labels,
                    which are passed as `targets`. The assumption is that
                    `model(*inputs)` produces the predictions for the batch.
            targets (tensor): The labels corresponding to the batch `inputs`. This
                    method is designed to be applied for a loss function, so labels
                    are required.

        Returns:
            influence_scores (tensor): Influence scores from the
            TracInCPFastRandProj method. Its shape is
            `(input_size, train_dataset_size)`, where `input_size` is the
            number of examples in the test batch, and `train_dataset_size` is
            the number of examples in training dataset `train_dataset`. For
            example, `influence_scores[i][j]` is the influence score for the j-th
            training example to the i-th input example.
        """
        inputs_batch = (*inputs, targets)
        input_projections = self._get_intermediate_quantities_tracincp_fast_rand_proj(
            DataLoader(
                _DatasetFromList([inputs_batch]), shuffle=False, batch_size=None
            ),
            self.projection_quantities,
        )

        src_projections = self.src_intermediate_quantities

        return torch.matmul(input_projections, src_projections.T)

    def _get_k_most_influential(  # type: ignore[override]
        self,
        inputs: Tuple[Any, ...],
        targets: Tensor,
        k: int = 5,
        proponents: bool = True,
    ) -> KMostInfluentialResults:
        r"""
        Args:

            inputs (tuple of Any): A tuple that represents a batch of examples. It does
                    not represent labels, which are passed as `targets`.
            targets (tensor): The labels corresponding to the batch `inputs`. This
                    method is designed to be applied for a loss function, so labels
                    are required.
            k (int, optional): The number of proponents or opponents to return per test
                    example.
                    Default: 5
            proponents (bool, optional): Whether seeking proponents (`proponents=True`)
                    or opponents (`proponents=False`)
                    Default: True

        Returns:
            (indices, influence_scores) (namedtuple): `indices` is a torch.long Tensor
                    that contains the indices of the proponents (or opponents) for each
                    test example. Its dimension is `(inputs_batch_size, k)`, where
                    `inputs_batch_size` is the number of examples in `inputs`. For
                    example, if `proponents==True`, `indices[i][j]` is the index of the
                    example in training dataset `train_dataset` with the
                    k-th highest influence score for the j-th example in `inputs`.
                    `indices` is a `torch.long` tensor so that it can directly be used
                    to index other tensors. Each row of `influence_scores` contains the
                    influence scores for a different test example, in sorted order. In
                    particular, `influence_scores[i][j]` is the influence score of
                    example `indices[i][j]` in training dataset `train_dataset`
                    on example `i` in the test batch represented by `inputs` and
                    `targets`.
        """
        inputs_batch = (*inputs, targets)
        input_projections = self._get_intermediate_quantities_tracincp_fast_rand_proj(
            DataLoader(
                _DatasetFromList([inputs_batch]), shuffle=False, batch_size=None
            ),
            self.projection_quantities,
        )
        multiplier = 1 if proponents else -1

        input_projections *= multiplier

        indices, distances = self.nearest_neighbors.get_nearest_neighbors(
            input_projections, k
        )

        distances *= multiplier

        return KMostInfluentialResults(indices, distances)

    def self_influence(
        self,
        inputs_dataset: Union[Tuple[Any, ...], DataLoader],
        show_progress: bool = False,
    ) -> Tensor:
        """
        NOT IMPLEMENTED - no need to implement `TracInCPFastRandProj.self_influence`,
        as `TracInCPFast.self_influence` is sufficient - the latter does not benefit
        from random projections, since no quantities associated with a training
        example are stored (other than its self influence score)

        Computes self influence scores for a single batch or a Pytorch `DataLoader`
        that yields batches. Note that if `inputs_dataset` is a single batch, this
        will call `model` on that single batch, and if `inputs_dataset` yields
        batches, this will call `model` on each batch that is yielded. Therefore,
        please ensure that for both cases, the batch(es) that `model` is called
        with are not too large, so that there will not be an out-of-memory error.

        Args:
            batches (Tuple, or DataLoader): Either a single tuple of any, or a
                    `DataLoader`, where each batch yielded is a tuple of any. In
                    either case, the tuple represents a single batch, where the last
                    element is assumed to be the labels for the batch. That is,
                    `model(*batch[0:-1])` produces the output for `model`,
                    and `batch[-1]` are the labels, if any. This is the same
                    assumption made for each batch yielded by training dataset
                    `train_dataset`. Please see documentation for the
                    `train_dataset` argument to `TracInCP.__init__` for
                    more details on the assumed structure of a batch.
            show_progress (bool, optional): Computation of self influence scores can
                    take a long time if `inputs_dataset` represents many examples. If
                    `show_progress`is true, the progress of this computation will be
                    displayed. In more detail, this computation will iterate over all
                    checkpoints (provided as the `checkpoints` initialization argument)
                    and all batches that `inputs_dataset` represents. Therefore, the
                    total number of (checkpoint, batch) combinations that need to be
                    iterated over is
                    (# of checkpoints x # of batches that `inputs_dataset` represents).
                    If `show_progress` is True, the total number of such combinations
                    that have been iterated over is displayed. It will try to use tqdm
                    if available for advanced features (e.g. time estimation).
                    Otherwise, it will fallback to a simple output of progress.
                    Default: False

        Returns:
            self_influence_scores (Tensor): This is a 1D tensor containing the self
                    influence scores of all examples in `inputs_dataset`, regardless of
                    whether it represents a single batch or a `DataLoader` that yields
                    batches.
        """
        warnings.warn(
            (
                "WARNING: If calculating self influence scores, when only considering "
                "gradients with respect to the last fully-connected layer, "
                "`TracInCPFastRandProj` should not be used. Instead, please use "
                "`TracInCPFast`. This is because when calculating self influence "
                "scores, no quantities associated with a training example are stored "
                "so that memory-saving benefit of the random projections used by "
                "`TracInCPFastRandProj`needed. Further considering the fact that "
                "random projections results only in approximate self influence "
                "scores, there is no reason to use `TracInCPFastRandProj` when "
                "calculating self influence scores."
            )
        )
        raise NotImplementedError

    @log_usage()
    def influence(  # type: ignore[override]
        self,
        inputs: Any,
        targets: Tensor,
        k: int = 5,
        proponents: bool = True,
        unpack_inputs: bool = True,
    ) -> Union[Tensor, KMostInfluentialResults]:
        r"""
        This is the key method of this class, and can be run in 2 different modes,
        where the mode that is run depends on the arguments passed to this method

        - influence score mode: This mode is used if `inputs` is not None, and `k` is
          None. This mode computes the influence score of every example in
          training dataset `train_dataset` on every example in the test
          batch represented by `inputs` and `targets`.

        - k-most influential mode: This mode is used if `inputs` is not None, and
          `k` is not None, and an int. This mode computes the proponents or
          opponents of every example in the test batch represented by `inputs`
          and `targets`. In particular, for each test example in the test batch,
          this mode computes its proponents (resp. opponents), which are the
          indices in the training dataset `train_dataset` of the training
          examples with the `k` highest (resp. lowest) influence scores on the
          test example. Proponents are computed if `proponents` is True.
          Otherwise, opponents are computed. For each test example, this method
          also returns the actual influence score of each proponent (resp.
          opponent) on the test example.

        Note that unlike `TracInCPFast`, this class should *not* be run in self
        influence mode.  To compute self influence scores when only considering
        gradients in the last fully-connected layer, please use `TracInCPFast` instead.

        Args:

            inputs (Any, optional): If not provided or `None`, the self influence mode
                    will be run. Otherwise, `inputs` is the test batch that will be
                    used when running in either influence score or k-most influential
                    mode. If the argument `unpack_inputs` is False, the
                    assumption is that `model(inputs)` produces the predictions
                    for a batch, and `inputs` can be of any type. Otherwise if the
                    argument `unpack_inputs` is True, the assumption is that
                    `model(*inputs)` produces the predictions for a batch, and
                    `inputs` will need to be a tuple. In other words, `inputs` will be
                    unpacked as an argument when passing to `model`.
                    Default: None
            targets (tensor): The labels corresponding to the batch `inputs`. This
                    method is designed to be applied for a loss function, so `targets`
                    is required.
            k (int, optional): If not provided or `None`, the influence score mode will
                    be run. Otherwise, the k-most influential mode will be run,
                    and `k` is the number of proponents / opponents to return per
                    example in the test batch.
                    Default: None
            proponents (bool, optional): Whether seeking proponents (`proponents=True`)
                    or opponents (`proponents=False`), if running in k-most influential
                    mode.
                    Default: True
            unpack_inputs (bool, optional): Whether to unpack the `inputs` argument to
                    when passing it to `model`, if `inputs` is a tuple (no unpacking
                    done otherwise).
                    Default: True

        Returns:

            The return value of this method depends on which mode is run.

            - influence score mode: if this mode is run (`inputs` is not None, `k` is
              None), returns a 2D tensor `influence_scores` of shape
              `(input_size, train_dataset_size)`, where `input_size` is
              the number of examples in the test batch, and
              `train_dataset_size` is the number of examples in
              training dataset `train_dataset`. In other words,
              `influence_scores[i][j]` is the influence score of the `j`-th
              example in `train_dataset` on the `i`-th example in the
              test batch.
            - k-most influential mode: if this mode is run (`inputs` is not None,
              `k` is an int), returns a namedtuple `(indices, influence_scores)`.
              `indices` is a 2D tensor of shape `(input_size, k)`, where
              `input_size` is the number of examples in the test batch. If
              computing proponents (resp. opponents), `indices[i][j]` is the
              index in training dataset `train_dataset` of the example
              with the `j`-th highest (resp. lowest) influence score (out of the
              examples in `train_dataset`) on the `i`-th example in the
              test batch. `influence_scores` contains the corresponding influence
              scores. In particular, `influence_scores[i][j]` is the influence
              score of example `indices[i][j]` in `train_dataset` on
              example `i` in the test batch represented by `inputs` and
              `targets`.
        """
        msg = (
            "Since `inputs` is None, this suggests `TracInCPFastRandProj` is being "
            "used in self influence mode. However, `TracInCPFastRandProj` should not "
            "be used to compute self influence scores.  If desiring self influence "
            "scores which only consider gradients in the last fully-connected layer, "
            "please use `TracInCPFast` instead."
        )
        assert inputs is not None, msg

        _inputs = _format_inputs(inputs, unpack_inputs)

        if inputs is None:
            return self.self_influence(self.train_dataloader)
        elif k is None:
            return self._influence(_inputs, targets)
        else:
            return self._get_k_most_influential(_inputs, targets, k, proponents)

    def _set_projections_tracincp_fast_rand_proj(
        self,
        dataloader: DataLoader,
    ) -> Optional[Tuple[torch.Tensor, torch.Tensor]]:
        """
        returns the variables `jacobian_projection` and `layer_input_projection`
        if needed, based on `self.projection_dim`. The two variables are
        used by `self._get_intermediate_quantities_fast_rand_proj`. They are both None
        if projection is not needed, due to the intermediate quantities (see the
        `_get_intermediate_quantities_fast_rand_proj` method for details) being no
        greater than `self.projection_dim` * C even without projection, where C is the
        number of checkpoints in the `checkpoints` argument to
        `TracInCPFastRandProj.__init__`.

        Args:

            dataloader (DataLoader): determining the projection requires knowing the
                    dimensionality of the last layer's parameters (`jacobian_dim`
                    below) and its input (`layer_input_dim` below). These are
                    determined by passing a batch to `model`. `dataloader`
                    provides that batch.

        Returns:
            jacobian_projection (tensor or None): Projection matrix to apply to
                    Jacobian of last layer to reduce its dimension, if needed.
                    None otherwise.
            input_projection (tensor or None): Projection matrix to apply to input of
                    last layer to reduce its dimension, if needed. None otherwise.
        """
        # figure out projection dimensions, if needed

        projection_dim = self.projection_dim

        projection_quantities = None

        if not (projection_dim is None):

            # figure out original dimensions by looking at data, passing through network
            self.checkpoints_load_func(self.model, next(iter(self.checkpoints)))

            batch = next(iter(dataloader))
            batch_jacobians, batch_layer_inputs = _basic_computation_tracincp_fast(
                self,
                batch[0:-1],
                batch[-1],
            )

            jacobian_dim = batch_jacobians.shape[
                1
            ]  # this is the dimension of the output of the last fully-connected layer
            layer_input_dim = batch_layer_inputs.shape[
                1
            ]  # this is the dimension of the input of the last fully-connected layer

            # choose projection if needed
            # without projection, the dimension of the intermediate quantities returned
            # by `_get_intermediate_quantities_fast_rand_proj` will be
            # `jacobian_dim` * `layer_input_dim` * number of checkpoints
            # this is because for each checkpoint, we compute a "partial" intermediate
            # quantity, and the intermediate quantity is the concatenation of the
            # "partial" intermediate quantities, and the dimension of each "partial"
            # intermediate quantity, without projection, is `jacobian_dim` *
            # `layer_input_dim`. However, `projection_dim` refers to the maximum
            # allowable dimension of the "partial" intermediate quantity. Therefore,
            # we only project if `jacobian_dim` * `layer_input_dim` > `projection_dim`.
            # `projection_dim` corresponds to the variable d in the top of page 15 of
            # the TracIn paper: https://arxiv.org/abs/2002.08484.
            if jacobian_dim * layer_input_dim > projection_dim:
                jacobian_projection_dim = min(int(projection_dim**0.5), jacobian_dim)
                layer_input_projection_dim = min(
                    int(projection_dim**0.5), layer_input_dim
                )
                jacobian_projection = torch.normal(
                    torch.zeros(jacobian_dim, jacobian_projection_dim),
                    1.0 / jacobian_projection_dim**0.5,
                )
                layer_input_projection = torch.normal(
                    torch.zeros(layer_input_dim, layer_input_projection_dim),
                    1.0 / layer_input_projection_dim**0.5,
                )

                projection_quantities = jacobian_projection, layer_input_projection

        return projection_quantities

    def _process_src_intermediate_quantities_tracincp_fast_rand_proj(
        self,
        src_intermediate_quantities: torch.Tensor,
    ):
        """
        Assumes `self._get_intermediate_quantities_tracin_fast_rand_proj` returns
        vector representations for each example, and that influence between a
        training and test example is obtained by taking the dot product of their
        vector representations. In this case, given a test example, its proponents
        can be found by storing the vector representations for training examples
        into a data structure enablng fast largest-dot-product computation. This
        method creates that data structure. This method has side effects.

        Args:

            src_intermediate_quantities (tensor): the output of the
                    `_get_intermediate_quantities_tracin_fast_rand_proj` function when
                    applied to training dataset `train_dataset`. This
                    output is the vector representation of all training examples.
                    The dot product between the representation of a training example
                    and the representation of a test example gives the influence score
                    of the training example on the test example.
        """
        self.nearest_neighbors.setup(src_intermediate_quantities)

    def _get_intermediate_quantities_tracincp_fast_rand_proj(
        self,
        dataloader: DataLoader,
        projection_quantities: Optional[Tuple[torch.Tensor, torch.Tensor]],
    ) -> torch.Tensor:
        r"""
        This method computes vectors that can be used to compute influence. (see
        Appendix F, page 15). Crucially, the influence score between a test example
        and a training example is simply the dot product of their respective
        vectors. This means that the training example with the largest influence score
        on a given test example can be found using a nearest-neighbor (more
        specifically, largest dot-product) data structure.

        Args:

            dataloader (DataLoader): DataLoader for which the intermediate quantities
                    are computed.
            projection_quantities (tuple or None): Is either the two tensors defining
                    the randomized projections to apply, or None, which means no
                    projection is to be applied.

        Returns:
            checkpoint_projections (tensor): A tensor of dimension
                    (N, D * C), where N is total number of examples in `dataloader`, C
                    is the number of checkpoints passed as the `checkpoints` argument
                    of `TracInCPFastRandProj.__init__`, and each row represents the
                    vector for an example. Regarding D: Let I be the dimension of the
                    output of the last fully-connected layer times the dimension of the
                    input of the last fully-connected layer. If `self.projection_dim`
                    is specified in initialization,
                    D = min(I * C, `self.projection_dim` * C). Otherwise, D = I * C.
                    In summary, if `self.projection_dim` is None, the dimension of each
                    vector will be determined by the size of the input and output of
                    the last fully-connected layer of `model`. Otherwise,
                    `self.projection_dim` must be an int, and random projection will be
                    performed to ensure that the vector is of dimension no more than
                    `self.projection_dim` * C. `self.projection_dim` corresponds to
                    the variable d in the top of page 15 of the TracIn paper:
                    https://arxiv.org/abs/2002.08484.
        """
        # for each checkpoint, this stores a list of projections for a batch
        # each element in this list will be of shape (batch_size, projection_dim)
        checkpoint_projections: List[Any] = [[] for _ in self.checkpoints]

        if projection_quantities is None:
            project = False
        else:
            project = True
            jacobian_projection, layer_input_projection = projection_quantities

        for (j, checkpoint) in enumerate(self.checkpoints):
            assert (
                checkpoint is not None
            ), "None returned from `checkpoints`, cannot load."

            learning_rate = self.checkpoints_load_func(self.model, checkpoint)
            learning_rate_root = learning_rate**0.5

            for batch in dataloader:

                batch_jacobians, batch_layer_inputs = _basic_computation_tracincp_fast(
                    self,
                    batch[0:-1],
                    batch[-1],
                )

                if project:

                    batch_jacobians = torch.matmul(batch_jacobians, jacobian_projection)

                    batch_layer_inputs = torch.matmul(
                        batch_layer_inputs, layer_input_projection
                    )

                checkpoint_projections[j].append(
                    torch.matmul(
                        torch.unsqueeze(batch_jacobians, 2),
                        torch.unsqueeze(batch_layer_inputs, 1),
                    ).flatten(start_dim=1)
                    * learning_rate_root
                )

            checkpoint_projections[j] = torch.cat(checkpoint_projections[j], dim=0)

        return torch.cat(checkpoint_projections, dim=1)<|MERGE_RESOLUTION|>--- conflicted
+++ resolved
@@ -110,12 +110,6 @@
                     DataLoader used for processing should be as large as possible, but
                     not too large, so that certain intermediate quantities created
                     from a batch still fit in memory. Therefore, if
-<<<<<<< HEAD
-                    `influence_src_dataset` is a Dataset, `batch_size` should be large.
-                    If `influence_src_dataset` was already a DataLoader to begin with,
-                    it should have been constructed to have a large batch size.
-            checkpoints (str or list of str or Iterator): Either the directory of the
-=======
                     `train_dataset` is a Dataset, `batch_size` should be large.
                     If `train_dataset` was already a DataLoader to begin with,
                     it should have been constructed to have a large batch size. It is
@@ -125,8 +119,7 @@
                     `model` accepts `L-1` arguments, and the last element of `batch` is
                     the label. In other words, `model(*batch[:-1])` gives the output of
                     `model`, and `batch[-1]` are the labels for the batch.
-            checkpoints (str or List of str or Iterator): Either the directory of the
->>>>>>> 1a10252f
+            checkpoints (str or list of str or Iterator): Either the directory of the
                     path to store and retrieve model checkpoints, a list of
                     filepaths with checkpoints from which to load, or an iterator which
                     returns objects from which to load checkpoints.
@@ -270,13 +263,8 @@
                     Default: True
             show_progress (bool, optional): For all modes, computation of results
                     requires "training dataset computations": computations for each
-<<<<<<< HEAD
-                    batch in the training dataset `influence_src_dataset`, which may
+                    batch in the training dataset `train_dataset`, which may
                     take a long time. If `show_progress` is true, the progress of
-=======
-                    batch in the training dataset `train_dataset`, which may
-                    take a long time. If `show_progress`is true, the progress of
->>>>>>> 1a10252f
                     "training dataset computations" will be displayed. In particular,
                     the number of batches for which computations have been performed
                     will be displayed. It will try to use tqdm if available for
@@ -387,13 +375,8 @@
                     method is designed to be applied for a loss function, so labels
                     are required.
             show_progress (bool, optional): To compute the influence of examples in
-<<<<<<< HEAD
-                    training dataset `influence_src_dataset`, we compute the influence
+                    training dataset `train_dataset`, we compute the influence
                     of each batch. If `show_progress` is true, the progress of this
-=======
-                    training dataset `train_dataset`, we compute the influence
-                    of each batch. If `show_progress`is true, the progress of this
->>>>>>> 1a10252f
                     computation will be displayed. In particular, the number of batches
                     for which influence has been computed will be displayed. It will
                     try to use tqdm if available for advanced features (e.g. time
@@ -456,11 +439,7 @@
                     Default: True
             show_progress (bool, optional): To compute the proponents (or opponents)
                     for the batch of examples, we perform computation for each batch in
-<<<<<<< HEAD
-                    training dataset `influence_src_dataset`, If `show_progress` is
-=======
-                    training dataset `train_dataset`, If `show_progress`is
->>>>>>> 1a10252f
+                    training dataset `train_dataset`, If `show_progress` is
                     true, the progress of this computation will be displayed. In
                     particular, the number of batches for which the computation has
                     been performed will be displayed. It will try to use tqdm if
@@ -630,29 +609,8 @@
             # We concatenate the contributions from each batch into a single 1D tensor,
             # which represents the contributions for all batches in `inputs_dataset`
 
-<<<<<<< HEAD
-    def _self_influence(self, show_progress: bool = False):
-        """
-        Returns:
-            self influence scores (tensor): 1D tensor containing self influence
-                    scores for all examples in training dataset
-                    `influence_src_dataset`.
-            show_progress (bool, optional): To compute the self influence scores for
-                    all examples in training dataset `influence_src_dataset`, we
-                    compute the self influence scores for each batch. If
-                    `show_progress` is true, the progress of this computation will be
-                    displayed. In particular, the number of batches for which self
-                    influence scores have been computed will be displayed. It will
-                    try to use tqdm if available for advanced features (e.g. time
-                    estimation). Otherwise, it will fallback to a simple output of
-                    progress.
-                    Default: False
-        """
-        influence_src_dataloader = self.influence_src_dataloader
-=======
             if show_progress:
                 checkpoints_progress.update()
->>>>>>> 1a10252f
 
             return torch.cat(checkpoint_contribution, dim=0)
 
@@ -754,13 +712,8 @@
         of the TracIn paper). This class should only be used if calls to `influence`
         to obtain proponents / opponents or influence scores will be made in an
         "interactive" manner, and there is sufficient memory to store vectors for the
-<<<<<<< HEAD
-        entire `influence_src_dataset`. This is because in order to enable interactive
+        entire `train_dataset`. This is because in order to enable interactive
         analysis, this implementation incures overhead in `__init__` to setup the
-=======
-        entire `train_dataset`. This is because in order to enable interactive
-        analysis, this implementation incures overhead in ``__init__` to setup the
->>>>>>> 1a10252f
         nearest-neighbors data structure, which is both time and memory intensive, as
         vectors corresponding to all training examples needed to be stored. To reduce
         memory usage, this implementation enables random projections of those vectors.
@@ -791,12 +744,6 @@
                     DataLoader used for processing should be as large as possible, but
                     not too large, so that certain intermediate quantities created
                     from a batch still fit in memory. Therefore, if
-<<<<<<< HEAD
-                    `influence_src_dataset` is a Dataset, `batch_size` should be large.
-                    If `influence_src_dataset` was already a DataLoader to begin with,
-                    it should have been constructed to have a large batch size.
-            checkpoints (str or list of str or Iterator): Either the directory of the
-=======
                     `train_dataset` is a Dataset, `batch_size` should be large.
                     If `train_dataset` was already a DataLoader to begin with,
                     it should have been constructed to have a large batch size. It is
@@ -806,8 +753,7 @@
                     `model` accepts `L-1` arguments, and the last element of `batch` is
                     the label. In other words, `model(*batch[:-1])` gives the output of
                     `model`, and `batch[-1]` are the labels for the batch.
-            checkpoints (str or List of str or Iterator): Either the directory of the
->>>>>>> 1a10252f
+            checkpoints (str or list of str or Iterator): Either the directory of the
                     path to store and retrieve model checkpoints, a list of
                     filepaths with checkpoints from which to load, or an iterator which
                     returns objects from which to load checkpoints.
