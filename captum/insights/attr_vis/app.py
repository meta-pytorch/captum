#!/usr/bin/env python3
from collections import namedtuple
from typing import (
    Any,
    Callable,
    Dict,
    Iterable,
    List,
    NamedTuple,
    Optional,
    Tuple,
    Union,
)

import torch
from torch import Tensor
from torch.nn import Module

from captum.attr import IntegratedGradients
from captum.attr._utils.batching import _batched_generator
from captum.insights.attr_vis.attribution_calculation import (
    AttributionCalculation,
    OutputScore,
)
from captum.insights.attr_vis.config import (
    ATTRIBUTION_METHOD_CONFIG,
    ATTRIBUTION_NAMES_TO_METHODS,
)
from captum.insights.attr_vis.features import BaseFeature
from captum.insights.attr_vis.server import namedtuple_to_dict
from captum.log import log_usage

_CONTEXT_COLAB = "_CONTEXT_COLAB"
_CONTEXT_IPYTHON = "_CONTEXT_IPYTHON"
_CONTEXT_NONE = "_CONTEXT_NONE"


def _get_context():
    """Determine the most specific context that we're in.
    Implementation from TensorBoard: https://git.io/JvObD.

    Returns:
    _CONTEXT_COLAB: If in Colab with an IPython notebook context.
    _CONTEXT_IPYTHON: If not in Colab, but we are in an IPython notebook
      context (e.g., from running `jupyter notebook` at the command
      line).
    _CONTEXT_NONE: Otherwise (e.g., by running a Python script at the
      command-line or using the `ipython` interactive shell).
    """
    # In Colab, the `google.colab` module is available, but the shell
    # returned by `IPython.get_ipython` does not have a `get_trait`
    # method.
    try:
        import google.colab  # noqa: F401
        import IPython
    except ImportError:
        pass
    else:
        if IPython.get_ipython() is not None:
            # We'll assume that we're in a Colab notebook context.
            return _CONTEXT_COLAB

    # In an IPython command line shell or Jupyter notebook, we can
    # directly query whether we're in a notebook context.
    try:
        import IPython
    except ImportError:
        pass
    else:
        ipython = IPython.get_ipython()
        if ipython is not None and ipython.has_trait("kernel"):
            return _CONTEXT_IPYTHON

    # Otherwise, we're not in a known notebook context.
    return _CONTEXT_NONE


VisualizationOutput = namedtuple(
    "VisualizationOutput", "feature_outputs actual predicted active_index"
)
Contribution = namedtuple("Contribution", "name percent")
SampleCache = namedtuple("SampleCache", "inputs additional_forward_args label")


class FilterConfig(NamedTuple):
    attribution_method: str = IntegratedGradients.get_name()
    # issue with mypy github.com/python/mypy/issues/8376
    attribution_arguments: Dict[str, Any] = {
        arg: config.value  # type: ignore
        for arg, config in ATTRIBUTION_METHOD_CONFIG[
            IntegratedGradients.get_name()
        ].params.items()
    }
    prediction: str = "all"
    classes: List[str] = []
    num_examples: int = 4


class Batch:
    def __init__(
        self,
        inputs: Union[Tensor, Tuple[Tensor, ...]],
        labels: Optional[Tensor],
        additional_args=None,
    ):
        r"""
        Constructs batch of inputs to be attributed and visualized.

        Args:

            inputs (tensor or tuple of tensors): Batch of inputs for a model.
                        These may be either a Tensor or tuple of tensors. Each tensor
                        must correspond to a feature for AttributionVisualizer, and
                        the corresponding input transform function of the feature
                        is applied to each input tensor prior to passing it to the
                        model. It is assumed that the first dimension of each
                        input tensor corresponds to the number of examples
                        (batch size) and is aligned for all input tensors.
            labels (tensor): Tensor containing correct labels for input examples.
                        This must be a 1D tensor with length matching the first
                        dimension of each input tensor.
            additional_args (tuple, optional): If the forward function
                        requires additional arguments other than the inputs for
                        which attributions should not be computed, this argument
                        can be provided. It must be either a single additional
                        argument of a Tensor or arbitrary (non-tuple) type or a
                        tuple containing multiple additional arguments including
                        tensors or any arbitrary python types. These arguments
                        are provided to ``forward_func`` in order following the
                        arguments in inputs.
                        For a tensor, the first dimension of the tensor must
                        correspond to the number of examples.
        """
        self.inputs = inputs
        self.labels = labels
        self.additional_args = additional_args


class AttributionVisualizer(object):
    def __init__(
        self,
        models: Union[List[Module], Module],
        classes: List[str],
        features: Union[List[BaseFeature], BaseFeature],
        dataset: Iterable[Batch],
        score_func: Optional[Callable] = None,
        use_label_for_attr: bool = True,
    ):
        r"""
        Args:

            models (torch.nn.module): PyTorch module (model) for attribution
                          visualization.
                          We plan to support visualizing and comparing multiple models
                          in the future, but currently this supports only a single
                          model.
            classes (list of string): List of strings corresponding to the names of
                          classes for classification.
            features (list of BaseFeature): List of BaseFeatures, which correspond
                          to input arguments to the model. Each feature object defines
                          relevant transformations for converting to model input,
                          constructing baselines, and visualizing. The length of the
                          features list should exactly match the number of (tensor)
                          arguments expected by the given model.
                          For instance, an image classifier should only provide
                          a single BaseFeature, while a multimodal classifier may
                          provide a list of features, each corresponding to a different
                          tensor input and potentially different modalities.
            dataset (iterable of Batch): Defines the dataset to visualize attributions
                          for. This must be an iterable of batch objects, each of which
                          may contain multiple input examples.
            score_func (callable, optional): This function is applied to the model
                          output to obtain the score for each class. For instance,
                          this function could be the softmax or final non-linearity
                          of the network, applied to the model output. The indices
                          of the second dimension of the output should correspond
                          to the class names provided. If None, the model outputs
                          are taken directly and assumed to correspond to the
                          class scores.
                          Default: None
            use_label_for_attr (boolean, optional): If true, the class index is passed
                          to the relevant attribution method. This is necessary in most
                          cases where there is an output neuron corresponding to each
                          class. When the model output is a scalar and class index
                          (e.g. positive, negative) is inferred from the output value,
                          this argument should be False.
                          Default: True
        """
        if not isinstance(models, List):
            models = [models]

        if not isinstance(features, List):
            features = [features]

        self.classes = classes
        self.features = features
        self.dataset = dataset
        self.attribution_calculation = AttributionCalculation(
            models, classes, features, score_func, use_label_for_attr
        )
        self._outputs: List[VisualizationOutput] = []
        self._config = FilterConfig(prediction="all", classes=[], num_examples=4)
        self._dataset_iter = iter(dataset)

    def _calculate_attribution_from_cache(
        self, index: int, target: Optional[Tensor]
    ) -> Optional[VisualizationOutput]:
        c = self._outputs[index][1]
        return self._calculate_vis_output(
            c.inputs, c.additional_forward_args, c.label, torch.tensor(target)
        )

    def _update_config(self, settings):
        self._config = FilterConfig(
            attribution_method=settings["attribution_method"],
            attribution_arguments=settings["arguments"],
            prediction=settings["prediction"],
            classes=settings["classes"],
            num_examples=4,
        )

    @log_usage()
    def render(self, debug=True):
        from IPython.display import display

        from captum.insights.attr_vis.widget import CaptumInsights

        widget = CaptumInsights(visualizer=self)
        display(widget)
        if debug:
            display(widget.out)

    @log_usage()
    def serve(self, blocking=False, debug=False, port=None, bind_all=False):
        context = _get_context()
        if context == _CONTEXT_COLAB:
            return self._serve_colab(blocking=blocking, debug=debug, port=port)
        else:
            return self._serve(
                blocking=blocking, debug=debug, port=port, bind_all=bind_all
            )

<<<<<<< HEAD
    def _serve(self, blocking=False, debug=False, port=None, bind_all=False):
        from .server import start_server
=======
    def _serve(self, blocking=False, debug=False, port=None):
        from captum.insights.attr_vis.server import start_server
>>>>>>> 45f3339b

        return start_server(
            self, blocking=blocking, debug=debug, _port=port, bind_all=bind_all
        )

    def _serve_colab(self, blocking=False, debug=False, port=None):
        import ipywidgets as widgets
        from IPython.display import HTML, display

        from captum.insights.attr_vis.server import start_server

        # TODO: Output widget only captures beginning of server logs. It seems
        # the context manager isn't respected when the web server is run on a
        # separate thread. We should fix to display entirety of the logs
        out = widgets.Output()
        with out:
            port = start_server(self, blocking=blocking, debug=debug, _port=port)
        shell = """
            <div id="root"></div>
            <script>
            (function() {
              document.querySelector("base").href = "http://localhost:%PORT%";
              function reloadScriptsAndCSS(root) {
                // Referencing TensorBoard's method for reloading scripts,
                // we remove and reinsert each script
                for (const script of root.querySelectorAll("script")) {
                  const newScript = document.createElement("script");
                  newScript.type = script.type;
                  if (script.src) {
                    newScript.src = script.src;
                  }
                  if (script.textContent) {
                    newScript.textContent = script.textContent;
                  }
                  root.appendChild(newScript);
                  script.remove();
                }
                // A similar method is used to reload styles
                for (const link of root.querySelectorAll("link")) {
                  const newLink = document.createElement("link");
                  newLink.rel = link.rel;
                  newLink.href = link.href;
                  document.querySelector("head").appendChild(newLink);
                  link.remove();
                }
              }
              const root = document.getElementById("root");
              fetch(".")
                .then(x => x.text())
                .then(html => void (root.innerHTML = html))
                .then(() => reloadScriptsAndCSS(root));
            })();
            </script>
        """.replace(
            "%PORT%", str(port)
        )
        html = HTML(shell)
        display(html)
        display(out)

    def _predictions_matches_labels(
        self, predicted_scores: List[OutputScore], labels: Union[str, List[str]]
    ) -> bool:
        if len(predicted_scores) == 0:
            return False

        predicted_label = predicted_scores[0].label

        if isinstance(labels, List):
            return predicted_label in labels

        return labels == predicted_label

    def _should_keep_prediction(
        self, predicted_scores: List[OutputScore], actual_label: Optional[OutputScore]
    ) -> bool:
        # filter by class
        if len(self._config.classes) != 0:
            if not self._predictions_matches_labels(
                predicted_scores, self._config.classes
            ):
                return False

        if not actual_label:
            return True

        # filter by accuracy
        label_name = actual_label.label
        if self._config.prediction == "all":
            pass
        elif self._config.prediction == "correct":
            if not self._predictions_matches_labels(predicted_scores, label_name):
                return False
        elif self._config.prediction == "incorrect":
            if self._predictions_matches_labels(predicted_scores, label_name):
                return False
        else:
            raise Exception(f"Invalid prediction config: {self._config.prediction}")

        return True

    def _calculate_vis_output(
        self, inputs, additional_forward_args, label, target=None
    ) -> Optional[VisualizationOutput]:
        actual_label_output = None
        if label is not None and len(label) > 0:
            label_index = int(label[0])
            actual_label_output = OutputScore(
                score=100, index=label_index, label=self.classes[label_index]
            )

        (
            predicted_scores,
            baselines,
            transformed_inputs,
        ) = self.attribution_calculation.calculate_predicted_scores(
            inputs, additional_forward_args
        )

        # Filter based on UI configuration
        if actual_label_output is None or not self._should_keep_prediction(
            predicted_scores, actual_label_output
        ):
            return None

        if target is None:
            target = predicted_scores[0].index if len(predicted_scores) > 0 else None

        # attributions are given per input*
        # inputs given to the model are described via `self.features`
        #
        # *an input contains multiple features that represent it
        #   e.g. all the pixels that describe an image is an input

        attrs_per_input_feature = self.attribution_calculation.calculate_attribution(
            baselines,
            transformed_inputs,
            additional_forward_args,
            target,
            self._config.attribution_method,
            self._config.attribution_arguments,
        )

        net_contrib = self.attribution_calculation.calculate_net_contrib(
            attrs_per_input_feature
        )

        # the features per input given
        features_per_input = [
            feature.visualize(attr, data, contrib)
            for feature, attr, data, contrib in zip(
                self.features, attrs_per_input_feature, inputs, net_contrib
            )
        ]

        return VisualizationOutput(
            feature_outputs=features_per_input,
            actual=actual_label_output,
            predicted=predicted_scores,
            active_index=target if target is not None else actual_label_output.index,
        )

    def _get_outputs(self) -> List[Tuple[VisualizationOutput, SampleCache]]:
        batch_data = next(self._dataset_iter)
        vis_outputs = []

        # Type ignore for issue with passing union to function taking generic
        # https://github.com/python/mypy/issues/1533
        for (
            inputs,
            additional_forward_args,
            label,
        ) in _batched_generator(  # type: ignore
            inputs=batch_data.inputs,
            additional_forward_args=batch_data.additional_args,
            target_ind=batch_data.labels,
            internal_batch_size=1,  # should be 1 until we have batch label support
        ):
            output = self._calculate_vis_output(inputs, additional_forward_args, label)
            if output is not None:
                cache = SampleCache(inputs, additional_forward_args, label)
                vis_outputs.append((output, cache))

        return vis_outputs

    @log_usage()
    def visualize(self):
        self._outputs = []
        while len(self._outputs) < self._config.num_examples:
            try:
                self._outputs.extend(self._get_outputs())
            except StopIteration:
                break
        return [o[0] for o in self._outputs]

    def get_insights_config(self):
        return {
            "classes": self.classes,
            "methods": list(ATTRIBUTION_NAMES_TO_METHODS.keys()),
            "method_arguments": namedtuple_to_dict(
                {k: v.params for (k, v) in ATTRIBUTION_METHOD_CONFIG.items()}
            ),
            "selected_method": self._config.attribution_method,
        }<|MERGE_RESOLUTION|>--- conflicted
+++ resolved
@@ -240,13 +240,8 @@
                 blocking=blocking, debug=debug, port=port, bind_all=bind_all
             )
 
-<<<<<<< HEAD
     def _serve(self, blocking=False, debug=False, port=None, bind_all=False):
-        from .server import start_server
-=======
-    def _serve(self, blocking=False, debug=False, port=None):
         from captum.insights.attr_vis.server import start_server
->>>>>>> 45f3339b
 
         return start_server(
             self, blocking=blocking, debug=debug, _port=port, bind_all=bind_all
