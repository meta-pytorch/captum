import warnings
from typing import Callable, Iterable, Tuple
from warnings import warn

import torch
import torch.nn as nn

from captum.optim._utils.typing import ModuleOutputMapping, TupleOfTensorsOrTensorType


class ModuleReuseException(Exception):
    pass


class ModuleOutputsHook:
    def __init__(self, target_modules: Iterable[nn.Module]) -> None:
        self.outputs: ModuleOutputMapping = dict.fromkeys(target_modules, None)
        self.hooks = [
            module.register_forward_hook(self._forward_hook())
            for module in target_modules
        ]

    def _reset_outputs(self) -> None:
        self.outputs = dict.fromkeys(self.outputs.keys(), None)

    @property
    def is_ready(self) -> bool:
        return all(value is not None for value in self.outputs.values())

    def _forward_hook(self) -> Callable:
        def forward_hook(
            module: nn.Module, input: Tuple[torch.Tensor], output: torch.Tensor
        ) -> None:
            assert module in self.outputs.keys()
            if self.outputs[module] is None:
                self.outputs[module] = output
            else:
                warn(
                    f"Hook attached to {module} was called multiple times. "
                    "As of 2019-11-22 please don't reuse nn.Modules in your models."
                )
            if self.is_ready:
                warn(
                    "No outputs found from models. This can be ignored if you are "
                    "optimizing on inputs only, without models. Otherwise, check "
                    "that you are passing model layers in your losses."
                )

        return forward_hook

    def consume_outputs(self) -> ModuleOutputMapping:
        if not self.is_ready:
            warn(
                "Consume captured outputs, but not all requested target outputs "
                "have been captured yet!"
            )
        outputs = self.outputs
        self._reset_outputs()
        return outputs

    @property
    def targets(self) -> Iterable[nn.Module]:
        return self.outputs.keys()

    def remove_hooks(self) -> None:
        for hook in self.hooks:
            hook.remove()

    def __del__(self) -> None:
        # print(f"DEL HOOKS!: {list(self.outputs.keys())}")
        self.remove_hooks()


class ActivationFetcher:
    """
    Simple module for collecting activations from model targets.

    Args:
        model (nn.Module):  The reference to PyTorch model instance.
        targets (nn.module or list of nn.module):  The target layers to
            collect activations from.
    """

    def __init__(self, model: nn.Module, targets: Iterable[nn.Module]) -> None:
        super(ActivationFetcher, self).__init__()
        self.model = model
        self.layers = ModuleOutputsHook(targets)

<<<<<<< HEAD
    def __call__(self, input_t: ModelInputType) -> ModuleOutputMapping:
        """
        Args:
            input_t (tensor or tuple of tensors, optional):  The input to use
                with the specified model.
        Returns:
            *dict*:  An dict containing the collected activations.
        """

=======
    def __call__(self, input_t: TupleOfTensorsOrTensorType) -> ModuleOutputMapping:
>>>>>>> 6e3eb60f
        try:
            with warnings.catch_warnings():
                warnings.simplefilter("ignore")
                self.model(input_t)
            activations = self.layers.consume_outputs()
        finally:
            self.layers.remove_hooks()
        return activations<|MERGE_RESOLUTION|>--- conflicted
+++ resolved
@@ -86,8 +86,7 @@
         self.model = model
         self.layers = ModuleOutputsHook(targets)
 
-<<<<<<< HEAD
-    def __call__(self, input_t: ModelInputType) -> ModuleOutputMapping:
+    def __call__(self, input_t: TupleOfTensorsOrTensorType) -> ModuleOutputMapping:
         """
         Args:
             input_t (tensor or tuple of tensors, optional):  The input to use
@@ -96,9 +95,6 @@
             *dict*:  An dict containing the collected activations.
         """
 
-=======
-    def __call__(self, input_t: TupleOfTensorsOrTensorType) -> ModuleOutputMapping:
->>>>>>> 6e3eb60f
         try:
             with warnings.catch_warnings():
                 warnings.simplefilter("ignore")
