--- conflicted
+++ resolved
@@ -208,15 +208,11 @@
         return torch_rfft, torch_irfft, torch_fftfreq
 
     def forward(self) -> torch.Tensor:
-<<<<<<< HEAD
         """
         Returns:
             output (torch.tensor): A spatially recorrelated tensor.
         """
 
-        h, w = self.size
-=======
->>>>>>> 46e16e4b
         scaled_spectrum = self.fourier_coeffs * self.spectrum_scale
         output = self.torch_irfft(scaled_spectrum)
         return output.refine_names("B", "C", "H", "W")
@@ -262,7 +258,7 @@
 
 class LaplacianImage(ImageParameterization):
     """
-<<<<<<< HEAD
+    TODO: Fix divison by 6 in setup_input when init is not None.
     Parameterize an image tensor with a laplacian pyramid.
 
     Args:
@@ -274,9 +270,6 @@
             Default is set to 1.
         init (torch.tensor, optional): Optionally specify a tensor to
             use instead of creating one.
-=======
-    TODO: Fix divison by 6 in setup_input when init is not None.
->>>>>>> 46e16e4b
     """
 
     def __init__(
