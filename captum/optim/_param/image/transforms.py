import math
import numbers
from typing import List, Optional, Sequence, Tuple, Union, cast

import numpy as np
import torch
import torch.nn as nn
import torch.nn.functional as F

from captum.optim._utils.image.common import nchannels_to_rgb
from captum.optim._utils.typing import IntSeqOrIntType, NumSeqOrTensorType


class BlendAlpha(nn.Module):
    r"""Blends a 4 channel input parameterization into an RGB image.

    You can specify a fixed background, or a random one will be used by default.

    Args:
        background (tensor, optional):  An NCHW image tensor to be used as the
            Alpha channel's background.
    """

    def __init__(self, background: Optional[torch.Tensor] = None) -> None:
        super().__init__()
        self.background = background

    def forward(self, x: torch.Tensor) -> torch.Tensor:
        """
        Blend the Alpha channel into the RGB channels.
        Args:
            x (torch.Tensor): RGBA image tensor to blend into an RGB image tensor.
        Returns:
            blended (torch.Tensor): RGB image tensor.
        """
        assert x.dim() == 4
        assert x.size(1) == 4
        rgb, alpha = x[:, :3, ...], x[:, 3:4, ...]
        background = (
            self.background if self.background is not None else torch.rand_like(rgb)
        )
        blended = alpha * rgb + (1 - alpha) * background
        return blended


class IgnoreAlpha(nn.Module):
    r"""Ignores a 4th channel"""

    def forward(self, x: torch.Tensor) -> torch.Tensor:
        """
        Ignore the alpha channel.
        Arguments:
            x (torch.Tensor): RGBA image tensor.
        Returns:
            rgb (torch.Tensor): RGB image tensor without the alpha channel.
        """
        assert x.dim() == 4
        assert x.size(1) == 4
        rgb = x[:, :3, ...]
        return rgb


class ToRGB(nn.Module):
    """Transforms arbitrary channels to RGB. We use this to ensure our
    image parametrization itself can be decorrelated. So this goes between
    the image parametrization and the normalization/sigmoid step.
    We offer two precalculated transforms: Karhunen-Loève (KLT) and I1I2I3.
    KLT corresponds to the empirically measured channel correlations on imagenet.
    I1I2I3 corresponds to an approximation for natural images from Ohta et al.[0]
    [0] Y. Ohta, T. Kanade, and T. Sakai, "Color information for region segmentation,"
    Computer Graphics and Image Processing, vol. 13, no. 3, pp. 222–241, 1980
    https://www.sciencedirect.com/science/article/pii/0146664X80900477

    Arguments:
        transform (str or tensor):  Either a string for one of the precalculated
            transform matrices, or a 3x3 matrix for the 3 RGB channels of input
            tensors.
    """

    @staticmethod
    def klt_transform() -> torch.Tensor:
        """Karhunen-Loève transform (KLT) measured on ImageNet"""
        KLT = [[0.26, 0.09, 0.02], [0.27, 0.00, -0.05], [0.27, -0.09, 0.03]]
        transform = torch.Tensor(KLT).float()
        transform = transform / torch.max(torch.norm(transform, dim=0))
        return transform

    @staticmethod
    def i1i2i3_transform() -> torch.Tensor:
        i1i2i3_matrix = [
            [1 / 3, 1 / 3, 1 / 3],
            [1 / 2, 0, -1 / 2],
            [-1 / 4, 1 / 2, -1 / 4],
        ]
        return torch.Tensor(i1i2i3_matrix)

    def __init__(self, transform: Union[str, torch.Tensor] = "klt") -> None:
        super().__init__()
        assert isinstance(transform, str) or torch.is_tensor(transform)
        if torch.is_tensor(transform):
            transform = cast(torch.Tensor, transform)
            assert list(transform.shape) == [3, 3]
            self.register_buffer("transform", transform)
        elif transform == "klt":
            self.register_buffer("transform", ToRGB.klt_transform())
        elif transform == "i1i2i3":
            self.register_buffer("transform", ToRGB.i1i2i3_transform())
        else:
            raise ValueError(
                "transform has to be either 'klt', 'i1i2i3'," + " or a matrix tensor."
            )

    def forward(self, x: torch.Tensor, inverse: bool = False) -> torch.Tensor:
        """
        Args:
            x (torch.tensor):  A CHW or NCHW RGB or RGBA image tensor.
            inverse (bool, optional):  Whether to recorrelate or decorrelate colors.
                Default is set to False.
        Returns:
            chw (torch.tensor):  A tensor with it's colors recorrelated or
                decorrelated.
        """

        assert x.dim() == 3 or x.dim() == 4

        # alpha channel is taken off...
        has_alpha = x.size("C") == 4
        if has_alpha:
            if x.dim() == 3:
                x, alpha_channel = x[:3], x[3:]
            elif x.dim() == 4:
                x, alpha_channel = x[:, :3], x[:, 3:]
            assert x.dim() == alpha_channel.dim()  # ensure we "keep_dim"

        h, w = x.size("H"), x.size("W")
        flat = x.flatten(("H", "W"), "spatials")
        if inverse:
            correct = torch.inverse(self.transform.to(x.device)) @ flat
        else:
            correct = self.transform.to(x.device) @ flat
        chw = correct.unflatten("spatials", (("H", h), ("W", w)))

        if x.dim() == 3:
            chw = chw.refine_names("C", ...)
        elif x.dim() == 4:
            chw = chw.refine_names("B", "C", ...)

        # ...alpha channel is concatenated on again.
        if has_alpha:
            d = 0 if x.dim() == 3 else 1
            chw = torch.cat([chw, alpha_channel], d)

        return chw


class CenterCrop(torch.nn.Module):
    """
    Center crop a specified amount from a tensor.
    Arguments:
        size (int, sequence, int): Number of pixels to center crop away.
        pixels_from_edges (bool, optional): Whether to treat crop size
            values as the number of pixels from the tensor's edge, or an
            exact shape in the center.
        offset_left (bool, optional): If the cropped away sides are not
            equal in size, offset center by +1 to the left and/or top.
            Default is set to False. This parameter is only valid when
            pixels_from_edges is False.
    """

    def __init__(
        self,
        size: IntSeqOrIntType = 0,
        pixels_from_edges: bool = False,
        offset_left: bool = False,
    ) -> None:
        super().__init__()
        self.crop_vals = size
        self.pixels_from_edges = pixels_from_edges
        self.offset_left = offset_left

    def forward(self, input: torch.Tensor) -> torch.Tensor:
        """
        Center crop an input.
        Arguments:
            input (torch.Tensor): Input to center crop.
        Returns:
            tensor (torch.Tensor): A center cropped tensor.
        """

        return center_crop(
            input, self.crop_vals, self.pixels_from_edges, self.offset_left
        )


def center_crop(
    input: torch.Tensor,
    crop_vals: IntSeqOrIntType,
    pixels_from_edges: bool = False,
    offset_left: bool = False,
) -> torch.Tensor:
    """
    Center crop a specified amount from a tensor.
    Arguments:
        input (tensor):  A CHW or NCHW image tensor to center crop.
        size (int, sequence, int): Number of pixels to center crop away.
        pixels_from_edges (bool, optional): Whether to treat crop size
            values as the number of pixels from the tensor's edge, or an
            exact shape in the center.
        offset_left (bool, optional): If the cropped away sides are not
            equal in size, offset center by +1 to the left and/or top.
            Default is set to False. This parameter is only valid when
            pixels_from_edges is False.
    Returns:
        *tensor*:  A center cropped tensor.
    """

    assert input.dim() == 3 or input.dim() == 4
    crop_vals = [crop_vals] * 2 if not hasattr(crop_vals, "__iter__") else crop_vals
    crop_vals = list(crop_vals) * 2 if len(crop_vals) == 1 else crop_vals
    crop_vals = cast(Union[List[int], Tuple[int, int]], crop_vals)
    assert len(crop_vals) == 2

    if input.dim() == 4:
        h, w = input.size(2), input.size(3)
    if input.dim() == 3:
        h, w = input.size(1), input.size(2)

    if pixels_from_edges:
        h_crop = h - crop_vals[0]
        w_crop = w - crop_vals[1]
        sw, sh = w // 2 - (w_crop // 2), h // 2 - (h_crop // 2)
        x = input[..., sh : sh + h_crop, sw : sw + w_crop]
    else:
        h_crop = h - int(math.ceil((h - crop_vals[0]) / 2.0))
        w_crop = w - int(math.ceil((w - crop_vals[1]) / 2.0))
        if h % 2 == 0 and crop_vals[0] % 2 != 0 or h % 2 != 0 and crop_vals[0] % 2 == 0:
            h_crop = h_crop + 1 if offset_left else h_crop
        if w % 2 == 0 and crop_vals[1] % 2 != 0 or w % 2 != 0 and crop_vals[1] % 2 == 0:
            w_crop = w_crop + 1 if offset_left else w_crop
        x = input[..., h_crop - crop_vals[0] : h_crop, w_crop - crop_vals[1] : w_crop]
    return x


def _rand_select(
    transform_values: NumSeqOrTensorType,
) -> Union[int, float, torch.Tensor]:
    """
<<<<<<< HEAD
    Randomly return a value from the provided tuple, list, or tensor.
    Args:
        transform_values (sequence):  A sequence of values to randomly select from.
    Returns:
        *value*:  A single value from the specified sequence.
=======
    Randomly return a single value from the provided tuple, list, or tensor.
>>>>>>> 46e16e4b
    """
    n = torch.randint(low=0, high=len(transform_values), size=[1]).item()
    return transform_values[n]


class RandomScale(nn.Module):
    """
    Apply random rescaling on a NCHW tensor.
    Arguments:
        scale (float, sequence): Tuple of rescaling values to randomly select from.
    """

    def __init__(self, scale: NumSeqOrTensorType) -> None:
        super().__init__()
        self.scale = scale

    def get_scale_mat(
        self, m: IntSeqOrIntType, device: torch.device, dtype: torch.dtype
    ) -> torch.Tensor:
        scale_mat = torch.tensor(
            [[m, 0.0, 0.0], [0.0, m, 0.0]], device=device, dtype=dtype
        )
        return scale_mat

    def scale_tensor(
        self, x: torch.Tensor, scale: Union[int, float, torch.Tensor]
    ) -> torch.Tensor:
        scale_matrix = self.get_scale_mat(scale, x.device, x.dtype)[None, ...].repeat(
            x.shape[0], 1, 1
        )
        if torch.__version__ >= "1.3.0":
            # Pass align_corners explicitly for torch >= 1.3.0
            grid = F.affine_grid(scale_matrix, x.size(), align_corners=False)
            x = F.grid_sample(x, grid, align_corners=False)
        else:
            grid = F.affine_grid(scale_matrix, x.size())
            x = F.grid_sample(x, grid)
        return x

    def forward(self, input: torch.Tensor) -> torch.Tensor:
        """
        Randomly scale / zoom in or out of a tensor.
        Args:
            input (torch.Tensor): Input to randomly scale.
        Returns:
            tensor (torch.Tensor): Scaled tensor.
        """
        scale = _rand_select(self.scale)
        return self.scale_tensor(input, scale=scale)


class RandomSpatialJitter(torch.nn.Module):
    """
    Apply random spatial translations on a NCHW tensor.
    Arguments:
        translate (int):
    """

    def __init__(self, translate: int) -> None:
        super().__init__()
        self.pad_range = 2 * translate
        self.pad = nn.ReflectionPad2d(translate)

    def translate_tensor(self, x: torch.Tensor, insets: torch.Tensor) -> torch.Tensor:
        padded = self.pad(x)
        tblr = [
            -insets[0],
            -(self.pad_range - insets[0]),
            -insets[1],
            -(self.pad_range - insets[1]),
        ]
        cropped = F.pad(padded, pad=[int(n) for n in tblr])
        assert cropped.shape == x.shape
        return cropped

    def forward(self, input: torch.Tensor) -> torch.Tensor:
        """
        Randomly translate an input tensor's height and width dimensions.
        Args:
            input (torch.Tensor): Input to randomly translate.
        Returns:
            tensor (torch.Tensor): A randomly translated tensor.
        """
        insets = torch.randint(high=self.pad_range, size=(2,))
        return self.translate_tensor(input, insets)


class ScaleInputRange(nn.Module):
    """
    Multiplies the input by a specified multiplier for models with input ranges other
    than [0,1].

    Args:
        multiplier (float):  A float value used to scale the input.
    """

    def __init__(self, multiplier: float = 1.0) -> None:
        super().__init__()
        self.multiplier = multiplier

    def forward(self, x: torch.Tensor) -> torch.Tensor:
        """
        Scale an input tensor's values.
        Args:
            x (torch.Tensor): Input to scale values of.
        Returns:
            tensor (torch.Tensor): tensor with it's values scaled.
        """
        return x * self.multiplier


class RGBToBGR(nn.Module):
    """
    Converts an NCHW RGB image tensor to BGR by switching the red and blue channels.
    """

    def forward(self, x: torch.Tensor) -> torch.Tensor:
        """
        Perform RGB to BGR conversion on an input
        Args:
            x (torch.Tensor): RGB image tensor to convert to BGR.
        Returns:
            BGR tensor (torch.Tensor): A BGR tensor.
        """
        assert x.dim() == 4
        assert x.size(1) == 3
        return x[:, [2, 1, 0]]


# class TransformationRobustness(nn.Module):
#     def __init__(self, jitter=False, scale=False):
#         super().__init__()
#         if jitter:
#             self.jitter = RandomSpatialJitter(4)
#         if scale:
#             self.scale = RandomScale()

#     def forward(self, x):
#         original_shape = x.shape
#         if hasattr(self, "jitter"):
#             x = self.jitter(x)
#         if hasattr(self, "scale"):
#             x = self.scale(x)
#         cropped = center_crop(x, original_shape)
#         return cropped


# class RandomHomography(nn.Module):
#     def __init__(self):
#         super().__init__()

#     def forward(self, x):
#         _, _, H, W = x.shape
#         self.homography_warper = HomographyWarper(
#             height=H, width=W, padding_mode="reflection"
#         )
#         homography =
#         return self.homography_warper(x, homography)


# via https://discuss.pytorch.org/t/is-there-anyway-to-do-gaussian-
# filtering-for-an-image-2d-3d-in-pytorch/12351/9
class GaussianSmoothing(nn.Module):
    """
    Apply gaussian smoothing on a
    1d, 2d or 3d tensor. Filtering is performed seperately for each channel
    in the input using a depthwise convolution.
    Arguments:
        channels (int, sequence): Number of channels of the input tensors. Output will
            have this number of channels as well.
        kernel_size (int, sequence): Size of the gaussian kernel.
        sigma (float, sequence): Standard deviation of the gaussian kernel.
        dim (int, optional): The number of dimensions of the data.
            Default value is 2 (spatial).
    """

    def __init__(
        self,
        channels: int,
        kernel_size: Union[int, Sequence[int]],
        sigma: Union[float, Sequence[float]],
        dim: int = 2,
    ) -> None:
        super().__init__()
        if isinstance(kernel_size, numbers.Number):
            kernel_size = [kernel_size] * dim
        if isinstance(sigma, numbers.Number):
            sigma = [sigma] * dim

        # The gaussian kernel is the product of the
        # gaussian function of each dimension.
        kernel = 1
        meshgrids = torch.meshgrid(
            [torch.arange(size, dtype=torch.float32) for size in kernel_size]
        )
        for size, std, mgrid in zip(kernel_size, sigma, meshgrids):
            mean = (size - 1) / 2
            kernel *= (
                1
                / (std * math.sqrt(2 * math.pi))
                * torch.exp(-(((mgrid - mean) / std) ** 2) / 2)
            )

        # Make sure sum of values in gaussian kernel equals 1.
        kernel = kernel / torch.sum(kernel)

        # Reshape to depthwise convolutional weight
        kernel = kernel.view(1, 1, *kernel.size())
        kernel = kernel.repeat(channels, *[1] * (kernel.dim() - 1))

        self.register_buffer("weight", kernel)
        self.groups = channels

        if dim == 1:
            self.conv = F.conv1d
        elif dim == 2:
            self.conv = F.conv2d
        elif dim == 3:
            self.conv = F.conv3d
        else:
            raise RuntimeError(
                "Only 1, 2 and 3 dimensions are supported. Received {}.".format(dim)
            )

    def forward(self, input: torch.Tensor) -> torch.Tensor:
        """
        Apply gaussian filter to input.
        Arguments:
            input (torch.Tensor): Input to apply gaussian filter on.
        Returns:
            filtered (torch.Tensor): Filtered output.
        """
        return self.conv(input, weight=self.weight, groups=self.groups)


class SymmetricPadding(torch.autograd.Function):
    """
    Autograd compatible symmetric padding that uses NumPy's pad function.
    """

    @staticmethod
    def forward(
        ctx: torch.autograd.Function, x: torch.Tensor, padding: List[List[int]]
    ) -> torch.Tensor:
        """
        Apply NumPy symmetric padding to an input tensor while preserving the gradient.
        Args:
            x (torch.Tensor): Input to apply symmetric padding on.
        Returns:
            tensor (torch.Tensor): Padded tensor.
        """
        ctx.padding = padding
        x_device = x.device
        x = x.cpu()
        x.data = torch.as_tensor(
            np.pad(x.data.numpy(), pad_width=padding, mode="symmetric")
        )
        x = x.to(x_device)
        return x

    @staticmethod
    def backward(
        ctx: torch.autograd.Function, grad_output: torch.Tensor
    ) -> Tuple[torch.Tensor, None]:
        """
        Crop away symmetric padding.
        Args:
            grad_output (torch.Tensor): Input to remove symmetric padding from.
        Returns:
            grad_input (torch.Tensor): Unpadded tensor.
        """
        grad_input = grad_output.clone()
        B, C, H, W = grad_input.size()
        b1, b2 = ctx.padding[0]
        c1, c2 = ctx.padding[1]
        h1, h2 = ctx.padding[2]
        w1, w2 = ctx.padding[3]
        grad_input = grad_input[b1 : B - b2, c1 : C - c2, h1 : H - h2, w1 : W - w2]
        return grad_input, None


class NChannelsToRGB(nn.Module):
    """
    Convert an NCHW image with n channels into a 3 channel RGB image.

    Args:
        warp (bool, optional): Whether or not to make the resulting RGB colors more
            distict from each other. Default is set to False.
    """

    def __init__(self, warp: bool = False) -> None:
        super().__init__()
        self.warp = warp

    def forward(self, x: torch.Tensor) -> torch.Tensor:
        """
        Reduce any number of channels down to 3.
        Args:
            x (torch.Tensor): Input to reduce channel dimensions on.
        Returns:
            3 channel RGB tensor (torch.Tensor): RGB image tensor.
        """
        assert x.dim() == 4
        return nchannels_to_rgb(x, self.warp)


class RandomCrop(nn.Module):
    """
        Randomly crop out a specific size from an NCHW image tensor.
    ​
        Args:
            crop_size (int, sequence, int): The desired cropped output size.
    """

    def __init__(
        self,
        crop_size: IntSeqOrIntType,
    ) -> None:
        super().__init__()
        crop_size = [crop_size] * 2 if not hasattr(crop_size, "__iter__") else crop_size
        crop_size = list(crop_size) * 2 if len(crop_size) == 1 else crop_size
        crop_size = cast(Union[List[int], Tuple[int, int]], crop_size)
        assert len(crop_size) == 2
        self.crop_size = crop_size

    def forward(self, x: torch.Tensor) -> torch.Tensor:
        assert x.dim() == 4
        hs = x.shape[2] - self.crop_size[0]
        ws = x.shape[3] - self.crop_size[1]
        shifts = [
            torch.randint(low=-hs, high=hs, size=[1]),
            torch.randint(low=-ws, high=ws, size=[1]),
        ]
        x = torch.roll(x, shifts, dims=(2, 3))
        return center_crop(
            x,
            crop_vals=self.crop_size,
            pixels_from_edges=False,
        )


__all__ = [
    "BlendAlpha",
    "IgnoreAlpha",
    "ToRGB",
    "CenterCrop",
    "center_crop",
    "RandomScale",
    "RandomSpatialJitter",
    "ScaleInputRange",
    "RGBToBGR",
    "GaussianSmoothing",
    "SymmetricPadding",
    "NChannelsToRGB",
    "RandomCrop",
]<|MERGE_RESOLUTION|>--- conflicted
+++ resolved
@@ -245,15 +245,11 @@
     transform_values: NumSeqOrTensorType,
 ) -> Union[int, float, torch.Tensor]:
     """
-<<<<<<< HEAD
-    Randomly return a value from the provided tuple, list, or tensor.
+    Randomly return a single value from the provided tuple, list, or tensor.
     Args:
         transform_values (sequence):  A sequence of values to randomly select from.
     Returns:
         *value*:  A single value from the specified sequence.
-=======
-    Randomly return a single value from the provided tuple, list, or tensor.
->>>>>>> 46e16e4b
     """
     n = torch.randint(low=0, high=len(transform_values), size=[1]).item()
     return transform_values[n]
