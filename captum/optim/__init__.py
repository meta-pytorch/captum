"""optim submodule."""

from captum.optim import models
from captum.optim._core import loss, optimization  # noqa: F401
from captum.optim._core.optimization import InputOptimization  # noqa: F401
from captum.optim._param.image import images, transforms  # noqa: F401
from captum.optim._param.image.images import ImageTensor  # noqa: F401
<<<<<<< HEAD
from captum.optim._utils import circuits, models, reducer  # noqa: F401
from captum.optim._utils.image import dataset as image_dataset  # noqa: F401
from captum.optim._utils.image.common import nchannels_to_rgb  # noqa: F401
from captum.optim._utils.image.common import weights_to_heatmap_2d  # noqa: F401
=======
from captum.optim._utils import circuits, reducer  # noqa: F401
from captum.optim._utils.image.common import (  # noqa: F401
    nchannels_to_rgb,
    save_tensor_as_image,
    show,
    weights_to_heatmap_2d,
)
from captum.optim._utils.reducer import ChannelReducer, posneg  # noqa: F401

__all__ = [
    "InputOptimization",
    "ImageTensor",
    "loss",
    "optimization",
    "images",
    "transforms",
    "circuits",
    "models",
    "reducer",
    "nchannels_to_rgb",
    "save_tensor_as_image",
    "show",
    "weights_to_heatmap_2d",
]
>>>>>>> 6e3eb60f
<|MERGE_RESOLUTION|>--- conflicted
+++ resolved
@@ -5,12 +5,6 @@
 from captum.optim._core.optimization import InputOptimization  # noqa: F401
 from captum.optim._param.image import images, transforms  # noqa: F401
 from captum.optim._param.image.images import ImageTensor  # noqa: F401
-<<<<<<< HEAD
-from captum.optim._utils import circuits, models, reducer  # noqa: F401
-from captum.optim._utils.image import dataset as image_dataset  # noqa: F401
-from captum.optim._utils.image.common import nchannels_to_rgb  # noqa: F401
-from captum.optim._utils.image.common import weights_to_heatmap_2d  # noqa: F401
-=======
 from captum.optim._utils import circuits, reducer  # noqa: F401
 from captum.optim._utils.image.common import (  # noqa: F401
     nchannels_to_rgb,
@@ -34,5 +28,4 @@
     "save_tensor_as_image",
     "show",
     "weights_to_heatmap_2d",
-]
->>>>>>> 6e3eb60f
+]