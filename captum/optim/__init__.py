--- conflicted
+++ resolved
@@ -25,11 +25,8 @@
     "circuits",
     "models",
     "reducer",
-<<<<<<< HEAD
+    "atlas",
     "hue_to_rgb",
-=======
-    "atlas",
->>>>>>> 82ab88d9
     "nchannels_to_rgb",
     "save_tensor_as_image",
     "show",
