"""optim submodule."""

from captum.optim import models
from captum.optim._core import loss, optimization  # noqa: F401
from captum.optim._core.optimization import InputOptimization  # noqa: F401
from captum.optim._param.image import images, transforms  # noqa: F401
from captum.optim._param.image.images import ImageTensor  # noqa: F401
<<<<<<< HEAD
from captum.optim._utils import atlas, circuits, models, reducer  # noqa: F401
from captum.optim._utils.image import dataset  # noqa: F401
from captum.optim._utils.image.common import nchannels_to_rgb  # noqa: F401
from captum.optim._utils.image.common import weights_to_heatmap_2d  # noqa: F401
=======
from captum.optim._utils import circuits, reducer  # noqa: F401
from captum.optim._utils.image.common import (  # noqa: F401
    nchannels_to_rgb,
    save_tensor_as_image,
    show,
    weights_to_heatmap_2d,
)
from captum.optim._utils.reducer import ChannelReducer, posneg  # noqa: F401

__all__ = [
    "InputOptimization",
    "ImageTensor",
    "loss",
    "optimization",
    "images",
    "transforms",
    "circuits",
    "models",
    "reducer",
    "nchannels_to_rgb",
    "save_tensor_as_image",
    "show",
    "weights_to_heatmap_2d",
]
>>>>>>> 8612feec
<|MERGE_RESOLUTION|>--- conflicted
+++ resolved
@@ -5,13 +5,7 @@
 from captum.optim._core.optimization import InputOptimization  # noqa: F401
 from captum.optim._param.image import images, transforms  # noqa: F401
 from captum.optim._param.image.images import ImageTensor  # noqa: F401
-<<<<<<< HEAD
-from captum.optim._utils import atlas, circuits, models, reducer  # noqa: F401
-from captum.optim._utils.image import dataset  # noqa: F401
-from captum.optim._utils.image.common import nchannels_to_rgb  # noqa: F401
-from captum.optim._utils.image.common import weights_to_heatmap_2d  # noqa: F401
-=======
-from captum.optim._utils import circuits, reducer  # noqa: F401
+from captum.optim._utils import atlas, circuits, reducer  # noqa: F401
 from captum.optim._utils.image.common import (  # noqa: F401
     nchannels_to_rgb,
     save_tensor_as_image,
@@ -34,5 +28,4 @@
     "save_tensor_as_image",
     "show",
     "weights_to_heatmap_2d",
-]
->>>>>>> 8612feec
+]