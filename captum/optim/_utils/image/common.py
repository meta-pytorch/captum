import math
from typing import List, Optional, Tuple

import matplotlib.pyplot as plt
import numpy as np
import torch

from captum.optim._utils.reducer import posneg

try:
    from PIL import Image
except (ImportError, AssertionError):
    print("The Pillow/PIL library is required to use Captum's Optim library")


def show(
    x: torch.Tensor, figsize: Optional[Tuple[int, int]] = None, scale: float = 255.0
) -> None:
    """
    Show CHW & NCHW tensors as an image.

    Args:
        x (torch.Tensor): The tensor you want to display as an image.
        figsize (Tuple[int, int], optional): height & width to use
            for displaying the image figure.
        scale (float): Value to multiply the input tensor by so that
            it's value range is [0-255] for display.
    """

    if x.dim() not in [3, 4]:
        raise ValueError(
            f"Incompatible number of dimensions. x.dim() = {x.dim()}; should be 3 or 4."
        )
    x = torch.cat([t[0] for t in x.split(1)], dim=2) if x.dim() == 4 else x
    x = x.clone().cpu().detach().permute(1, 2, 0) * scale
    if figsize is not None:
        plt.figure(figsize=figsize)
    plt.imshow(x.numpy().astype(np.uint8))
    plt.axis("off")
    plt.show()


def save_tensor_as_image(x: torch.Tensor, filename: str, scale: float = 255.0) -> None:
    """
    Save RGB & RGBA image tensors with a shape of CHW or NCHW as images.

    Args:
        x (torch.Tensor): The tensor you want to save as an image.
        filename (str): The filename to use when saving the image.
        scale (float, optional): Value to multiply the input tensor by so that
            it's value range is [0-255] for saving.
    """

    if x.dim() not in [3, 4]:
        raise ValueError(
            f"Incompatible number of dimensions. x.dim() = {x.dim()}; should be 3 or 4."
        )
    x = x[0] if x.dim() == 4 else x
    x = x.clone().cpu().detach().permute(1, 2, 0) * scale
    colorspace = "RGB" if x.shape[2] == 3 else "RGBA"
    im = Image.fromarray(x.numpy().astype(np.uint8), colorspace)
    im.save(filename)


def get_neuron_pos(
    H: int, W: int, x: Optional[int] = None, y: Optional[int] = None
) -> Tuple[int, int]:
    if x is None:
        _x = W // 2
    else:
        assert x < W
        _x = x

    if y is None:
        _y = H // 2
    else:
        assert y < H
        _y = y
    return _x, _y


def _dot_cossim(
    x: torch.Tensor,
    y: torch.Tensor,
    cossim_pow: float = 0.0,
    dim: int = 1,
    eps: float = 1e-8,
) -> torch.Tensor:
    """
    Computes product between dot product and cosine similarity of two tensors along
    a specified dimension.

    Args:
        x (torch.Tensor): The tensor that you wish to compute the cosine similarity
            for in relation to tensor y.
        y (torch.Tensor): The tensor that you wish to compute the cosine similarity
            for in relation to tensor x.
        cossim_pow (float, optional): The desired cosine similarity power to use.
        dim (int, optional): The target dimension for computing cosine similarity.
        eps (float, optional): If cossim_pow is greater than zero, the desired
            epsilon value to use for cosine similarity calculations.
    Returns:
        tensor (torch.Tensor): Dot cosine similarity between x and y, along the
        specified dim.
    """

    dot = torch.sum(x * y, dim)
    if cossim_pow == 0:
        return dot
    return dot * torch.clamp(torch.cosine_similarity(x, y, eps=eps), 0.1) ** cossim_pow


def nchannels_to_rgb(x: torch.Tensor, warp: bool = True) -> torch.Tensor:
    """
    Convert an NCHW image with n channels into a 3 channel RGB image.

    Args:
        x (torch.Tensor):  NCHW image tensor to transform into RGB image.
        warp (bool, optional):  Whether or not to make colors more distinguishable.
            Default: True
    Returns:
        tensor (torch.Tensor): An NCHW RGB image tensor.
    """

    def hue_to_rgb(angle: float, device: torch.device) -> torch.Tensor:
        """
        Create an RGB unit vector based on a hue of the input angle.
        """

        angle = angle - 360 * (angle // 360)
        colors = torch.tensor(
            [
                [1.0, 0.0, 0.0],
                [0.7071, 0.7071, 0.0],
                [0.0, 1.0, 0.0],
                [0.0, 0.7071, 0.7071],
                [0.0, 0.0, 1.0],
                [0.7071, 0.0, 0.7071],
            ],
            device=device,
        )

        idx = math.floor(angle / 60)
        d = (angle - idx * 60) / 60

        if warp:

            def adj(x: float) -> float:
                return math.sin(x * math.pi / 2)

            d = adj(d) if idx % 2 == 0 else 1 - adj(1 - d)

        vec = (1 - d) * colors[idx] + d * colors[(idx + 1) % 6]
        return vec / torch.norm(vec)

    assert x.dim() == 4

    if (x < 0).any():
        x = posneg(x.permute(0, 2, 3, 1), -1).permute(0, 3, 1, 2)

    rgb = torch.zeros(1, 3, x.size(2), x.size(3), device=x.device)
    nc = x.size(1)
    for i in range(nc):
        rgb = rgb + x[:, i][:, None, :, :]
        rgb = rgb * hue_to_rgb(360 * i / nc, device=x.device)[None, :, None, None]

    rgb = rgb + torch.ones(x.size(2), x.size(3), device=x.device)[None, None, :, :] * (
        torch.sum(x, 1)[:, None] - torch.max(x, 1)[0][:, None]
    )
    return (rgb / (1e-4 + torch.norm(rgb, dim=1, keepdim=True))) * torch.norm(
        x, dim=1, keepdim=True
    )


def weights_to_heatmap_2d(
    tensor: torch.Tensor,
    colors: List[str] = ["0571b0", "92c5de", "f7f7f7", "f4a582", "ca0020"],
) -> torch.Tensor:
    """
    Create a color heatmap of an input weight tensor. By default red represents
    excitatory values, blue represents inhibitory values, and white represents
    no excitation or inhibition.

    Args:
        weight (torch.Tensor):  A 2d tensor to create the heatmap from.
        colors (list of str):  A list of 5 strings containing hex triplet
            (six digit), three-byte hexadecimal color values to use for coloring
            the heatmap.
    Returns:
        color_tensor (torch.Tensor):  A weight heatmap.
    """

    assert tensor.dim() == 2
    assert len(colors) == 5
    assert all([len(c) == 6 for c in colors])

    def get_color(x: str, device: torch.device = torch.device("cpu")) -> torch.Tensor:
        def hex2base10(x: str) -> float:
            return int(x, 16) / 255.0

        return torch.tensor(
            [hex2base10(x[0:2]), hex2base10(x[2:4]), hex2base10(x[4:6])], device=device
        )

<<<<<<< HEAD
    color_list = [get_color(c, tensor.device) for c in colors]
    x = tensor.expand((3, tensor.shape[0], tensor.shape[1])).permute(1, 2, 0)

    color_tensor = (
        (x >= 0) * (x < 0.5) * ((1 - x * 2) * color_list[2] + x * 2 * color_list[3])
        + (x >= 0)
        * (x >= 0.5)
        * ((1 - (x - 0.5) * 2) * color_list[3] + (x - 0.5) * 2 * color_list[4])
        + (x < 0)
        * (x > -0.5)
        * ((1 - (-x * 2)) * color_list[2] + (-x * 2) * color_list[1])
        + (x < 0)
        * (x <= -0.5)
        * ((1 - (-x - 0.5) * 2) * color_list[1] + (-x - 0.5) * 2 * color_list[0])
    ).permute(2, 0, 1)
    return color_tensor
=======
    def color_scale(x: torch.Tensor) -> torch.Tensor:
        if x < 0:
            x = -x
            if x < 0.5:
                x = x * 2
                return (1 - x) * get_color(colors[2], x.device) + x * get_color(
                    colors[1], x.device
                )
            else:
                x = (x - 0.5) * 2
                return (1 - x) * get_color(colors[1], x.device) + x * get_color(
                    colors[0], x.device
                )
        else:
            if x < 0.5:
                x = x * 2
                return (1 - x) * get_color(colors[2], x.device) + x * get_color(
                    colors[3], x.device
                )
            else:
                x = (x - 0.5) * 2
                return (1 - x) * get_color(colors[3], x.device) + x * get_color(
                    colors[4], x.device
                )

    return torch.stack(
        [torch.stack([color_scale(x) for x in t]) for t in weight]
    ).permute(2, 0, 1)
>>>>>>> 8612feec
<|MERGE_RESOLUTION|>--- conflicted
+++ resolved
@@ -202,7 +202,6 @@
             [hex2base10(x[0:2]), hex2base10(x[2:4]), hex2base10(x[4:6])], device=device
         )
 
-<<<<<<< HEAD
     color_list = [get_color(c, tensor.device) for c in colors]
     x = tensor.expand((3, tensor.shape[0], tensor.shape[1])).permute(1, 2, 0)
 
@@ -218,34 +217,4 @@
         * (x <= -0.5)
         * ((1 - (-x - 0.5) * 2) * color_list[1] + (-x - 0.5) * 2 * color_list[0])
     ).permute(2, 0, 1)
-    return color_tensor
-=======
-    def color_scale(x: torch.Tensor) -> torch.Tensor:
-        if x < 0:
-            x = -x
-            if x < 0.5:
-                x = x * 2
-                return (1 - x) * get_color(colors[2], x.device) + x * get_color(
-                    colors[1], x.device
-                )
-            else:
-                x = (x - 0.5) * 2
-                return (1 - x) * get_color(colors[1], x.device) + x * get_color(
-                    colors[0], x.device
-                )
-        else:
-            if x < 0.5:
-                x = x * 2
-                return (1 - x) * get_color(colors[2], x.device) + x * get_color(
-                    colors[3], x.device
-                )
-            else:
-                x = (x - 0.5) * 2
-                return (1 - x) * get_color(colors[3], x.device) + x * get_color(
-                    colors[4], x.device
-                )
-
-    return torch.stack(
-        [torch.stack([color_scale(x) for x in t]) for t in weight]
-    ).permute(2, 0, 1)
->>>>>>> 8612feec
+    return color_tensor