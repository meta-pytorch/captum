--- conflicted
+++ resolved
@@ -125,16 +125,9 @@
     return dot * torch.clamp(torch.cosine_similarity(x, y, eps=eps), 0.1) ** cossim_pow
 
 
-<<<<<<< HEAD
 # Handle older versions of PyTorch
 # Defined outside of function in order to support JIT
 _torch_norm = torch.linalg.norm if torch.__version__ >= "1.9.0" else torch.norm
-=======
-@torch.jit.ignore
-def nchannels_to_rgb(x: torch.Tensor, warp: bool = True) -> torch.Tensor:
-    """
-    Convert an NCHW image with n channels into a 3 channel RGB image.
->>>>>>> cd672a0f
 
 
 def hue_to_rgb(
@@ -186,7 +179,9 @@
 ) -> torch.Tensor:
     """
     Convert an NCHW image with n channels into a 3 channel RGB image.
-    Args:
+
+    Args:
+
         x (torch.Tensor):  NCHW image tensor to transform into RGB image.
         warp (bool, optional):  Whether or not to make colors more distinguishable.
             Default: True
