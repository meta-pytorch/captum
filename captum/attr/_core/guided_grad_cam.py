--- conflicted
+++ resolved
@@ -51,14 +51,7 @@
         r"""
         Args:
 
-<<<<<<< HEAD
             model (nn.Module):  The reference to PyTorch model instance.
-=======
-            model (nn.Module): The reference to PyTorch model instance. Model cannot
-                        contain any in-place ReLU submodules; these are not
-                        supported by the register_full_backward_hook PyTorch API
-                        starting from PyTorch v1.9.
->>>>>>> c076410b
             layer (torch.nn.Module): Layer for which GradCAM attributions are computed.
                           Currently, only layers with a single tensor output are
                           supported.
