--- conflicted
+++ resolved
@@ -121,13 +121,7 @@
         r"""
         Args:
 
-<<<<<<< HEAD
             model (nn.Module):  The reference to PyTorch model instance.
-=======
-            model (nn.Module): The reference to PyTorch model instance. Model cannot
-                        contain any in-place ReLU submodules; these are not
-                        supported by the register_full_backward_hook PyTorch API.
->>>>>>> c076410b
         """
         ModifiedReluGradientAttribution.__init__(
             self, model, use_relu_grad_output=False
@@ -238,13 +232,7 @@
         r"""
         Args:
 
-<<<<<<< HEAD
             model (nn.Module):  The reference to PyTorch model instance.
-=======
-            model (nn.Module): The reference to PyTorch model instance. Model cannot
-                        contain any in-place ReLU submodules; these are not
-                        supported by the register_full_backward_hook PyTorch API.
->>>>>>> c076410b
         """
         ModifiedReluGradientAttribution.__init__(self, model, use_relu_grad_output=True)
 
