#!/usr/bin/env python3

import typing
from collections import defaultdict
from typing import Any, List, Tuple, Union, cast

import torch.nn as nn
<<<<<<< HEAD

from ..._utils.common import _format_input, _format_output, _run_forward
from ..._utils.gradient import (
    apply_gradient_requirements,
    register_backward_hook,
    undo_gradient_requirements,
)
from .._utils.attribution import GradientAttribution
from .._utils.custom_modules import Addition_Module
from .._utils.lrp_rules import EpsilonRule, PropagationRule
=======
from captum._utils.common import _format_input, _format_output, _is_tuple, _run_forward
from captum._utils.gradient import (
    apply_gradient_requirements,
    undo_gradient_requirements,
)
from captum._utils.typing import Literal, TargetType, TensorOrTupleOfTensorsGeneric
from captum.attr._utils.attribution import GradientAttribution
from captum.attr._utils.common import _sum_rows
from captum.attr._utils.custom_modules import Addition_Module
from captum.attr._utils.lrp_rules import EpsilonRule, PropagationRule
from captum.log import log_usage
from torch import Tensor
from torch.nn import Module
from torch.utils.hooks import RemovableHandle
>>>>>>> 38b57082


class LRP(GradientAttribution):
    r"""
    Layer-wise relevance propagation is based on a backward propagation
    mechanism applied sequentially to all layers of the model. Here, the
    model output score represents the initial relevance which is decomposed
    into values for each neuron of the underlying layers. The decomposition
    is defined by rules that are chosen for each layer, involving its weights
    and activations. Details on the model can be found in the original paper
    [https://doi.org/10.1371/journal.pone.0130140]. The implementation is
    inspired by the tutorial of the same group
    [https://doi.org/10.1016/j.dsp.2017.10.011] and the publication by
    Ancona et al. [https://openreview.net/forum?id=Sy21R9JAW].
    """

    def __init__(self, model: Module) -> None:
        r"""
        Args:

            model (module): The forward function of the model or any modification of
                it. Custom rules for a given layer need to be defined as attribute
                `module.rule` and need to be of type PropagationRule. If no rule is
                specified for a layer, a pre-defined default rule for the module type
                is used.
        """
        GradientAttribution.__init__(self, model)
        self.model = model
        self._check_rules()

    @property
    def multiplies_by_inputs(self) -> bool:
        return True

    @typing.overload
    def attribute(
        self,
        inputs: TensorOrTupleOfTensorsGeneric,
        target: TargetType = None,
        additional_forward_args: Any = None,
        return_convergence_delta: Literal[False] = False,
        verbose: bool = False,
    ) -> TensorOrTupleOfTensorsGeneric:
        ...

    @typing.overload
    def attribute(
        self,
        inputs: TensorOrTupleOfTensorsGeneric,
        target: TargetType = None,
        additional_forward_args: Any = None,
        *,
        return_convergence_delta: Literal[True],
        verbose: bool = False,
    ) -> Tuple[TensorOrTupleOfTensorsGeneric, Tensor]:
        ...

    @log_usage()
    def attribute(
        self,
        inputs: TensorOrTupleOfTensorsGeneric,
        target: TargetType = None,
        additional_forward_args: Any = None,
        return_convergence_delta: bool = False,
        verbose: bool = False,
    ) -> Union[
        TensorOrTupleOfTensorsGeneric, Tuple[TensorOrTupleOfTensorsGeneric, Tensor]
    ]:
        r"""
        Args:
            inputs (tensor or tuple of tensors):  Input for which relevance is
                        propagated. If forward_func takes a single
                        tensor as input, a single input tensor should be provided.
                        If forward_func takes multiple tensors as input, a tuple
                        of the input tensors should be provided. It is assumed
                        that for all given input tensors, dimension 0 corresponds
                        to the number of examples, and if multiple input tensors
                        are provided, the examples must be aligned appropriately.
            target (int, tuple, tensor or list, optional):  Output indices for
                        which gradients are computed (for classification cases,
                        this is usually the target class).
                        If the network returns a scalar value per example,
                        no target index is necessary.
                        For general 2D outputs, targets can be either:

                    - a single integer or a tensor containing a single
                        integer, which is applied to all input examples

                    - a list of integers or a 1D tensor, with length matching
                        the number of examples in inputs (dim 0). Each integer
                        is applied as the target for the corresponding example.

                    For outputs with > 2 dimensions, targets can be either:

                    - A single tuple, which contains #output_dims - 1
                        elements. This target index is applied to all examples.

                    - A list of tuples with length equal to the number of
                        examples in inputs (dim 0), and each tuple containing
                        #output_dims - 1 elements. Each tuple is applied as the
                        target for the corresponding example.

                    Default: None
            additional_forward_args (tuple, optional): If the forward function
                    requires additional arguments other than the inputs for
                    which attributions should not be computed, this argument
                    can be provided. It must be either a single additional
                    argument of a Tensor or arbitrary (non-tuple) type or a tuple
                    containing multiple additional arguments including tensors
                    or any arbitrary python types. These arguments are provided to
                    forward_func in order, following the arguments in inputs.
                    Note that attributions are not computed with respect
                    to these arguments.
                    Default: None

            return_convergence_delta (bool, optional): Indicates whether to return
                    convergence delta or not. If `return_convergence_delta`
                    is set to True convergence delta will be returned in
                    a tuple following attributions.
                    Default: False

            verbose (bool, optional): Indicates whether information on application
                    of rules is printed during propagation.

        Returns:
            *tensor* or tuple of *tensors* of **attributions**
            or 2-element tuple of **attributions**, **delta**::
            - **attributions** (*tensor* or tuple of *tensors*):
                        The propagated relevance values with respect to each
                        input feature. The values are normalized by the output score
                        value (sum(relevance)=1). To obtain values comparable to other
                        methods or implementations these values need to be multiplied
                        by the output score. Attributions will always
                        be the same size as the provided inputs, with each value
                        providing the attribution of the corresponding input index.
                        If a single tensor is provided as inputs, a single tensor is
                        returned. If a tuple is provided for inputs, a tuple of
                        corresponding sized tensors is returned. The sum of attributions
                        is one and not corresponding to the prediction score as in other
                        implementations.
            - **delta** (*tensor*, returned if return_convergence_delta=True):
                        Delta is calculated per example, meaning that the number of
                        elements in returned delta tensor is equal to the number of
                        of examples in the inputs.
        Examples::

                >>> # ImageClassifier takes a single input tensor of images Nx3x32x32,
                >>> # and returns an Nx10 tensor of class probabilities. It has one
                >>> # Conv2D and a ReLU layer.
                >>> net = ImageClassifier()
                >>> lrp = LRP(net)
                >>> input = torch.randn(3, 3, 32, 32)
                >>> # Attribution size matches input size: 3x3x32x32
                >>> attribution = lrp.attribute(input, target=5)

        """
        self.verbose = verbose
        self._original_state_dict = self.model.state_dict()
        self.layers: List[Module] = []
        self._get_layers(self.model)
        self._check_and_attach_rules()
        self.backward_handles: List[RemovableHandle] = []
        self.forward_handles: List[RemovableHandle] = []

        is_inputs_tuple = _is_tuple(inputs)
        inputs = _format_input(inputs)
        gradient_mask = apply_gradient_requirements(inputs)

        try:
            # 1. Forward pass: Change weights of layers according to selected rules.
            output = self._compute_output_and_change_weights(
                inputs, target, additional_forward_args
            )
            # 2. Forward pass + backward pass: Register hooks to configure relevance
            # propagation and execute back-propagation.
            self._register_forward_hooks()
            normalized_relevances = self.gradient_func(
                self._forward_fn_wrapper, inputs, target, additional_forward_args
            )
            relevances = tuple(
                normalized_relevance
                * output.reshape((-1,) + (1,) * (normalized_relevance.dim() - 1))
                for normalized_relevance in normalized_relevances
            )
        finally:
            self._restore_model()

        undo_gradient_requirements(inputs, gradient_mask)

        if return_convergence_delta:
            return (
                _format_output(is_inputs_tuple, relevances),
                self.compute_convergence_delta(relevances, output),
            )
        else:
            return _format_output(is_inputs_tuple, relevances)  # type: ignore

    def has_convergence_delta(self) -> bool:
        return True

    def compute_convergence_delta(
        self, attributions: Union[Tensor, Tuple[Tensor, ...]], output: Tensor
    ) -> Tensor:
        """
        Here, we use the completeness property of LRP: The relevance is conserved
        during the propagation through the models' layers. Therefore, the difference
        between the sum of attribution (relevance) values and model output is taken as
        the convergence delta. It should be zero for functional attribution. However,
        when rules with an epsilon value are used for stability reasons, relevance is
        absorbed during propagation and the convergence delta is non-zero.

        Args:

            attributions (tensor or tuple of tensors): Attribution scores that
                        are precomputed by an attribution algorithm.
                        Attributions can be provided in form of a single tensor
                        or a tuple of those. It is assumed that attribution
                        tensor's dimension 0 corresponds to the number of
                        examples, and if multiple input tensors are provided,
                        the examples must be aligned appropriately.

            output (tensor with single element): The output value with respect to which
                        the attribution values are computed. This value corresponds to
                        the target score of a classification model.

        Returns:
            *tensor*:
            - **delta** Difference of relevance in output layer and input layer.
        """
        if isinstance(attributions, tuple):
            for attr in attributions:
                summed_attr = cast(
                    Tensor, sum(_sum_rows(attr) for attr in attributions)
                )
        else:
            summed_attr = _sum_rows(attributions)
        return output.flatten() - summed_attr.flatten()

    def _get_layers(self, model: Module) -> None:
        for layer in model.children():
            if len(list(layer.children())) == 0:
                self.layers.append(layer)
            else:
                self._get_layers(layer)

    def _check_and_attach_rules(self) -> None:
        for layer in self.layers:
            if hasattr(layer, "rule"):
                layer.activations = {}  # type: ignore
                layer.rule.relevance_input = defaultdict(list)  # type: ignore
                layer.rule.relevance_output = {}  # type: ignore
                pass
            elif type(layer) in SUPPORTED_LAYERS_WITH_RULES.keys():
                layer.activations = {}  # type: ignore
                layer.rule = SUPPORTED_LAYERS_WITH_RULES[type(layer)]()  # type: ignore
                layer.rule.relevance_input = defaultdict(list)  # type: ignore
                layer.rule.relevance_output = {}  # type: ignore
            elif type(layer) in SUPPORTED_NON_LINEAR_LAYERS:
                layer.rule = None  # type: ignore
            else:
                raise TypeError(
                    (
                        f"Module of type {type(layer)} has no rule defined and no"
                        "default rule exists for this module type. Please, set a rule"
                        "explicitly for this module and assure that it is appropriate"
                        "for this type of layer."
                    )
                )

    def _check_rules(self) -> None:
        for module in self.model.modules():
            if hasattr(module, "rule"):
                if (
                    not isinstance(module.rule, PropagationRule)
                    and module.rule is not None
                ):
                    raise TypeError(
                        (
                            f"Please select propagation rules inherited from class "
                            f"PropagationRule for module: {module}"
                        )
                    )

    def _register_forward_hooks(self) -> None:
        for layer in self.layers:
            if type(layer) in SUPPORTED_NON_LINEAR_LAYERS:
                backward_handle = register_backward_hook(
                    layer, PropagationRule.backward_hook_activation
                )
                self.backward_handles.append(backward_handle)
            else:
                forward_handle = layer.register_forward_hook(
                    layer.rule.forward_hook  # type: ignore
                )
                self.forward_handles.append(forward_handle)
                if self.verbose:
                    print(f"Applied {layer.rule} on layer {layer}")

    def _register_weight_hooks(self) -> None:
        for layer in self.layers:
            if layer.rule is not None:
                forward_handle = layer.register_forward_hook(
                    layer.rule.forward_hook_weights  # type: ignore
                )
                self.forward_handles.append(forward_handle)

    def _register_pre_hooks(self) -> None:
        for layer in self.layers:
            if layer.rule is not None:
                forward_handle = layer.register_forward_pre_hook(
                    layer.rule.forward_pre_hook_activations  # type: ignore
                )
                self.forward_handles.append(forward_handle)

    def _compute_output_and_change_weights(
        self,
        inputs: Tuple[Tensor, ...],
        target: TargetType,
        additional_forward_args: Any,
    ) -> Tensor:
        try:
            self._register_weight_hooks()
            output = _run_forward(self.model, inputs, target, additional_forward_args)
        finally:
            self._remove_forward_hooks()
        # Register pre_hooks that pass the initial activations from before weight
        # adjustments as inputs to the layers with adjusted weights. This procedure
        # is important for graph generation in the 2nd forward pass.
        self._register_pre_hooks()
        return output

    def _remove_forward_hooks(self) -> None:
        for forward_handle in self.forward_handles:
            forward_handle.remove()

    def _remove_backward_hooks(self) -> None:
        for backward_handle in self.backward_handles:
            backward_handle.remove()
        for layer in self.layers:
            if hasattr(layer.rule, "_handle_input_hooks"):
                for handle in layer.rule._handle_input_hooks:  # type: ignore
                    handle.remove()
            if hasattr(layer.rule, "_handle_output_hook"):
                layer.rule._handle_output_hook.remove()  # type: ignore

    def _remove_rules(self) -> None:
        for layer in self.layers:
            if hasattr(layer, "rule"):
                del layer.rule

    def _clear_properties(self) -> None:
        for layer in self.layers:
            if hasattr(layer, "activation"):
                del layer.activation

    def _restore_state(self) -> None:
        self.model.load_state_dict(self._original_state_dict)  # type: ignore

    def _restore_model(self) -> None:
        self._restore_state()
        self._remove_backward_hooks()
        self._remove_forward_hooks()
        self._remove_rules()
        self._clear_properties()

    def _forward_fn_wrapper(self, *inputs: Tensor) -> Tensor:
        """
        Wraps a forward function with addition of zero as a workaround to
        https://github.com/pytorch/pytorch/issues/35802 discussed in
        https://github.com/pytorch/captum/issues/143#issuecomment-611750044

        #TODO: Remove when bugs are fixed
        """
        adjusted_inputs = tuple(
            input + 0 if input is not None else input for input in inputs
        )
        return self.model(*adjusted_inputs)


SUPPORTED_LAYERS_WITH_RULES = {
    nn.MaxPool1d: EpsilonRule,
    nn.MaxPool2d: EpsilonRule,
    nn.MaxPool3d: EpsilonRule,
    nn.Conv2d: EpsilonRule,
    nn.AvgPool2d: EpsilonRule,
    nn.AdaptiveAvgPool2d: EpsilonRule,
    nn.Linear: EpsilonRule,
    nn.BatchNorm2d: EpsilonRule,
    Addition_Module: EpsilonRule,
}

SUPPORTED_NON_LINEAR_LAYERS = [nn.ReLU, nn.Dropout, nn.Tanh]<|MERGE_RESOLUTION|>--- conflicted
+++ resolved
@@ -5,21 +5,10 @@
 from typing import Any, List, Tuple, Union, cast
 
 import torch.nn as nn
-<<<<<<< HEAD
-
-from ..._utils.common import _format_input, _format_output, _run_forward
-from ..._utils.gradient import (
-    apply_gradient_requirements,
-    register_backward_hook,
-    undo_gradient_requirements,
-)
-from .._utils.attribution import GradientAttribution
-from .._utils.custom_modules import Addition_Module
-from .._utils.lrp_rules import EpsilonRule, PropagationRule
-=======
 from captum._utils.common import _format_input, _format_output, _is_tuple, _run_forward
 from captum._utils.gradient import (
     apply_gradient_requirements,
+    register_backward_hook,
     undo_gradient_requirements,
 )
 from captum._utils.typing import Literal, TargetType, TensorOrTupleOfTensorsGeneric
@@ -31,7 +20,6 @@
 from torch import Tensor
 from torch.nn import Module
 from torch.utils.hooks import RemovableHandle
->>>>>>> 38b57082
 
 
 class LRP(GradientAttribution):
