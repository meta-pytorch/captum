--- conflicted
+++ resolved
@@ -1,24 +1,10 @@
 #!/usr/bin/env python3
 
-<<<<<<< HEAD
-import warnings
-from typing import Any
-=======
 import typing
 from collections import defaultdict
 from typing import Any, List, Tuple, Union, cast
->>>>>>> 44392b25
 
 import torch.nn as nn
-<<<<<<< HEAD
-
-from ..._utils.common import _format_input, _format_output, _run_forward
-from ..._utils.gradient import apply_gradient_requirements, undo_gradient_requirements
-from ..._utils.typing import Module, TargetType, Tensor, TensorOrTupleOfTensorsGeneric
-from .._utils.attribution import GradientAttribution
-from .._utils.custom_modules import Addition_Module
-from .._utils.lrp_rules import EpsilonRule, PropagationRule
-=======
 from torch import Tensor
 from torch.nn import Module
 from torch.utils.hooks import RemovableHandle
@@ -34,7 +20,6 @@
 from captum.attr._utils.custom_modules import Addition_Module
 from captum.attr._utils.lrp_rules import EpsilonRule, PropagationRule
 from captum.log import log_usage
->>>>>>> 44392b25
 
 
 class LRP(GradientAttribution):
@@ -52,11 +37,7 @@
     """
 
     def __init__(self, model: Module) -> None:
-<<<<<<< HEAD
-        """
-=======
         r"""
->>>>>>> 44392b25
         Args:
 
             model (module): The forward function of the model or any modification of
@@ -66,22 +47,7 @@
                 is used.
         """
         GradientAttribution.__init__(self, model)
-<<<<<<< HEAD
-
-        if isinstance(model, nn.DataParallel):
-            warnings.warn(
-                """Although input model is of type `nn.DataParallel` it will run
-                only on one device. Support for multiple devices will be added soon."""
-            )
-            self.model = model.module
-        else:
-            self.model = model
-
-        self.layers = []
-        self._get_layers(self.model)
-=======
         self.model = model
->>>>>>> 44392b25
         self._check_rules()
 
     @property
@@ -105,11 +71,6 @@
         inputs: TensorOrTupleOfTensorsGeneric,
         target: TargetType = None,
         additional_forward_args: Any = None,
-<<<<<<< HEAD
-        return_convergence_delta: bool = False,
-        verbose: bool = False,
-    ) -> TensorOrTupleOfTensorsGeneric:
-=======
         *,
         return_convergence_delta: Literal[True],
         verbose: bool = False,
@@ -127,7 +88,6 @@
     ) -> Union[
         TensorOrTupleOfTensorsGeneric, Tuple[TensorOrTupleOfTensorsGeneric, Tensor]
     ]:
->>>>>>> 44392b25
         r"""
         Args:
             inputs (tensor or tuple of tensors):  Input for which relevance is
@@ -218,11 +178,8 @@
         """
         self.verbose = verbose
         self._original_state_dict = self.model.state_dict()
-<<<<<<< HEAD
-=======
         self.layers: List[Module] = []
         self._get_layers(self.model)
->>>>>>> 44392b25
         self._check_and_attach_rules()
         self.backward_handles: List[RemovableHandle] = []
         self.forward_handles: List[RemovableHandle] = []
@@ -264,11 +221,7 @@
         return True
 
     def compute_convergence_delta(
-<<<<<<< HEAD
-        self, attributions: TensorOrTupleOfTensorsGeneric, output: Tensor
-=======
         self, attributions: Union[Tensor, Tuple[Tensor, ...]], output: Tensor
->>>>>>> 44392b25
     ) -> Tensor:
         """
         Here, we use the completeness property of LRP: The relevance is conserved
@@ -296,16 +249,6 @@
             *tensor*:
             - **delta** Difference of relevance in output layer and input layer.
         """
-<<<<<<< HEAD
-
-        def _attribution_delta(attributions: Tensor, output: Tensor) -> Tensor:
-            remaining_dims = tuple(range(1, len(attributions.shape)))
-            sum_attributions = torch.sum(attributions, dim=remaining_dims)
-            delta = output - sum_attributions
-            return delta
-
-=======
->>>>>>> 44392b25
         if isinstance(attributions, tuple):
             for attr in attributions:
                 summed_attr = cast(
@@ -358,23 +301,6 @@
                         )
                     )
 
-<<<<<<< HEAD
-    @staticmethod
-    def _no_op_pre_hook(
-        module: Module, inputs: TensorOrTupleOfTensorsGeneric
-    ) -> TensorOrTupleOfTensorsGeneric:
-        """Pre hook for inserting nop node in between modules, used for fixing the hook
-        ordering ambiguity issues.
-        """
-        if isinstance(inputs, tuple):
-            out = tuple(input_ + 0.0 for input_ in inputs)
-        elif isinstance(inputs, Tensor):
-            out = inputs + 0.0
-
-        return out
-
-=======
->>>>>>> 44392b25
     def _register_forward_hooks(self) -> None:
         for layer in self.layers:
             if type(layer) in SUPPORTED_NON_LINEAR_LAYERS:
@@ -383,17 +309,9 @@
                 )
                 self.backward_handles.append(backward_handle)
             else:
-<<<<<<< HEAD
-                # adding no op node as workaround for hook ordering issues
-                no_op_handle = layer.register_forward_pre_hook(self._no_op_pre_hook)
-                self.forward_handles.append(no_op_handle)
-
-                forward_handle = layer.register_forward_hook(layer.rule.forward_hook)
-=======
                 forward_handle = layer.register_forward_hook(
                     layer.rule.forward_hook  # type: ignore
                 )
->>>>>>> 44392b25
                 self.forward_handles.append(forward_handle)
                 if self.verbose:
                     print(f"Applied {layer.rule} on layer {layer}")
@@ -416,11 +334,7 @@
 
     def _compute_output_and_change_weights(
         self,
-<<<<<<< HEAD
-        inputs: TensorOrTupleOfTensorsGeneric,
-=======
         inputs: Tuple[Tensor, ...],
->>>>>>> 44392b25
         target: TargetType,
         additional_forward_args: Any,
     ) -> Tensor:
@@ -460,11 +374,7 @@
                 del layer.activation
 
     def _restore_state(self) -> None:
-<<<<<<< HEAD
-        self.model.load_state_dict(self._original_state_dict)
-=======
         self.model.load_state_dict(self._original_state_dict)  # type: ignore
->>>>>>> 44392b25
 
     def _restore_model(self) -> None:
         self._restore_state()
