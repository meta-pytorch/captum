--- conflicted
+++ resolved
@@ -43,16 +43,6 @@
 
     def attribute(
         self,
-<<<<<<< HEAD
-        inputs,
-        neuron_index,
-        baselines=None,
-        additional_forward_args=None,
-        feature_mask=None,
-        attribute_to_neuron_input=False,
-        perturbations_per_eval=1,
-    ):
-=======
         inputs: TensorOrTupleOfTensors,
         neuron_index: Union[int, Tuple[int, ...]],
         baselines: Optional[
@@ -61,9 +51,8 @@
         additional_forward_args: Any = None,
         feature_mask: Optional[TensorOrTupleOfTensors] = None,
         attribute_to_neuron_input: bool = False,
-        ablations_per_eval: int = 1,
+        perturbations_per_eval: int = 1,
     ) -> TensorOrTupleOfTensors:
->>>>>>> 667217ad
         r"""
             A perturbation based approach to computing neuron attribution,
             involving replacing each input feature with a given baseline /
