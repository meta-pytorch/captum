#!/usr/bin/env python3
from typing import Any, Callable, Tuple, Union

import torch
from torch import Tensor

from .feature_ablation import FeatureAblation
from .._utils.typing import TargetType, TensorOrTupleOfTensorsGeneric


def _permute_feature(x: Tensor, feature_mask: Tensor) -> Tensor:
    n = x.size(0)
    assert n > 1, "cannot permute features with batch_size = 1"

    perm = torch.randperm(n)
    no_perm = torch.arange(n)
    while (perm == no_perm).all():
        perm = torch.randperm(n)

    return (x[perm] * feature_mask.to(dtype=x.dtype)) + (
        x * feature_mask.bitwise_not().to(dtype=x.dtype)
    )


class FeaturePermutation(FeatureAblation):
    r"""
    This attribution method essentially implements the permutation feature
    importance algorithm, as described here:
    https://christophm.github.io/interpretable-ml-book/feature-importance.html

    A basic tl;dr of the algorithm is:

    perm_feature_importance(batch):
        importance = dict()
        baseline_error = error_metric(model(batch), batch_labels)
        for each feature:
            permute this feature across the batch
            error = error_metric(model(permuted_batch), batch_labels)
            importance[feature] = baseline_error - error
            "un-permute" the feature across the batch

        return importance

    It should be noted that the `error_metric` must be called in the
    `forward_func`. You do not need to provide an error metric, e.g. you
    could simply return the logits (the model output), but this may or may
    not provide a meaningful attribution.
    """

    def __init__(self, forward_func: Callable, perm_func: Callable = _permute_feature):
        r"""
        Args:

            forward_func (callable): The forward function of the model or
                any modification of it
            perm_func (callable): A function that accepts a batch of inputs and
                a feature mask, and "permutes" the feature across the batch.
                NOTE: one obviously does not have to perform a permutation.
                See `_permute_feature` as an example on how to implement
                your own permutation function.
                Default: `_permute_feature`
        """
        FeatureAblation.__init__(self, forward_func=forward_func)
        self.perm_func = perm_func

    # suppressing error caused by the child class not having a matching
    # signature to the parent
    def attribute(  # type: ignore
        self,
        inputs: TensorOrTupleOfTensorsGeneric,
        target: TargetType = None,
        additional_forward_args: Any = None,
<<<<<<< HEAD
        feature_mask: Union[None, TensorOrTupleOfTensorsGeneric] = None,
        perturbations_per_eval: int = 1,
        **kwargs: Any
    ) -> TensorOrTupleOfTensorsGeneric:
=======
        feature_mask: Optional[TensorOrTupleOfTensors] = None,
        ablations_per_eval: int = 1,
        **kwargs: Any,
    ) -> TensorOrTupleOfTensors:
        r"""
        This function is almost equivalent to `FeatureAblation.attribute`. The
        main difference is the way ablated examples are generated. Specifically
        they are generated through the `perm_func`, as we set the baselines for
        `FeatureAblation.attribute` to None.


        Args:
                inputs (tensor or tuple of tensors):  Input for which
                            permutation attributions are computed. If
                            forward_func takes a single tensor as input, a
                            single input tensor should be provided.  If
                            forward_func takes multiple tensors as input, a
                            tuple of the input tensors should be provided. It is
                            assumed that for all given input tensors, dimension
                            0 corresponds to the number of examples (aka batch
                            size), and if multiple input tensors are provided,
                            the examples must be aligned appropriately.
                target (int, tuple, tensor or list, optional):  Output indices for
                            which difference is computed (for classification cases,
                            this is usually the target class).
                            If the network returns a scalar value per example,
                            no target index is necessary.
                            For general 2D outputs, targets can be either:

                            - a single integer or a tensor containing a single
                                integer, which is applied to all input examples

                            - a list of integers or a 1D tensor, with length matching
                                the number of examples in inputs (dim 0). Each integer
                                is applied as the target for the corresponding example.

                            For outputs with > 2 dimensions, targets can be either:

                            - A single tuple, which contains #output_dims - 1
                                elements. This target index is applied to all examples.

                            - A list of tuples with length equal to the number of
                                examples in inputs (dim 0), and each tuple containing
                                #output_dims - 1 elements. Each tuple is applied as the
                                target for the corresponding example.

                            Default: None
                additional_forward_args (any, optional): If the forward function
                            requires additional arguments other than the inputs for
                            which attributions should not be computed, this argument
                            can be provided. It must be either a single additional
                            argument of a Tensor or arbitrary (non-tuple) type or a
                            tuple containing multiple additional arguments including
                            tensors or any arbitrary python types. These arguments
                            are provided to forward_func in order following the
                            arguments in inputs.
                            For a tensor, the first dimension of the tensor must
                            correspond to the number of examples. For all other types,
                            the given argument is used for all forward evaluations.
                            Note that attributions are not computed with respect
                            to these arguments.
                            Default: None
                feature_mask (tensor or tuple of tensors, optional):
                            feature_mask defines a mask for the input, grouping
                            features which should be ablated together. feature_mask
                            should contain the same number of tensors as inputs.
                            Each tensor should be the same size as the
                            corresponding input or broadcastable to match the
                            input tensor. Each tensor should contain integers in
                            the range 0 to num_features - 1, and indices
                            corresponding to the same feature should have the
                            same value.  Note that features within each input
                            tensor are ablated independently (not across
                            tensors).

                            The first dimension of each mask must be 1, as we require
                            to have the same group of features for each input sample.

                            If None, then a feature mask is constructed which assigns
                            each scalar within a tensor as a separate feature, which
                            is permuted independently.
                            Default: None
                ablations_per_eval (int, optional): Allows permutations (ablations)
                            of multiple features to be processed simultaneously
                            in one call to forward_fn.  Each forward pass will
                            contain a maximum of ablations_per_eval * #examples
                            samples.  For DataParallel models, each batch is
                            split among the available devices, so evaluations on
                            each available device contain at most
                            (ablations_per_eval * #examples) / num_devices
                            samples.
                            If the forward function returns a single scalar per batch,
                            ablations_per_eval must be set to 1.
                            Default: 1
                **kwargs (Any, optional): Any additional arguments used by child
                            classes of FeatureAblation (such as Occlusion) to construct
                            ablations. These arguments are ignored when using
                            FeatureAblation directly.
                            Default: None
        """
>>>>>>> 5646ae4b
        return FeatureAblation.attribute(
            self,
            inputs,
            baselines=None,
            target=target,
            additional_forward_args=additional_forward_args,
            feature_mask=feature_mask,
            ablations_per_eval=ablations_per_eval,
            **kwargs,
        )

    def _construct_ablated_input(
        self,
        expanded_input: Tensor,
        input_mask: Tensor,
        baseline: Union[int, float, Tensor],
        start_feature: int,
        end_feature: int,
        **kwargs: Any,
    ) -> Tuple[Tensor, Tensor]:
        r"""
        This function permutes the features of `expanded_input` with a given
        feature mask and feature range. Permutation occurs via calling
        `self.perm_func` across each batch within `expanded_input`. As with
        `FeatureAblation._construct_ablated_input`:
        - `expanded_input.shape = (num_features, num_examples, ...)`
        - `num_features = end_feature - start_feature` (i.e. start and end is a
          half-closed interval)
        - `input_mask` is a tensor of the same shape as one input, which
          describes the locations of each feature via their "index"

        Since `baselines` is set to None for `FeatureAblation.attribute, this
        will be the zero tensor, however, it is not used.
        """
        assert input_mask.shape[0] == 1, (
            "input_mask.shape[0] != 1: pass in one mask in order to permute"
            "the same features for each input"
        )
        current_mask = torch.stack(
            [input_mask == j for j in range(start_feature, end_feature)], dim=0
        ).bool()

        output = torch.stack(
            [
                self.perm_func(x, mask.squeeze(0))
                for x, mask in zip(expanded_input, current_mask)
            ]
        )
        return output, current_mask<|MERGE_RESOLUTION|>--- conflicted
+++ resolved
@@ -70,16 +70,10 @@
         inputs: TensorOrTupleOfTensorsGeneric,
         target: TargetType = None,
         additional_forward_args: Any = None,
-<<<<<<< HEAD
         feature_mask: Union[None, TensorOrTupleOfTensorsGeneric] = None,
         perturbations_per_eval: int = 1,
         **kwargs: Any
     ) -> TensorOrTupleOfTensorsGeneric:
-=======
-        feature_mask: Optional[TensorOrTupleOfTensors] = None,
-        ablations_per_eval: int = 1,
-        **kwargs: Any,
-    ) -> TensorOrTupleOfTensors:
         r"""
         This function is almost equivalent to `FeatureAblation.attribute`. The
         main difference is the way ablated examples are generated. Specifically
@@ -176,7 +170,6 @@
                             FeatureAblation directly.
                             Default: None
         """
->>>>>>> 5646ae4b
         return FeatureAblation.attribute(
             self,
             inputs,
