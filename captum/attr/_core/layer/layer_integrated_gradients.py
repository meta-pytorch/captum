--- conflicted
+++ resolved
@@ -307,11 +307,10 @@
                         Support for multiple tensors will be added later.
                         Default: False
 
-<<<<<<< HEAD
         Returns:
             **attributions** or 2-element tuple of **attributions**, **delta**:
-            - **attributions** (*Tensor*, tuple of *Tensor* or tuple of
-                *Tensor*): Integrated gradients with respect to `layer`'s inputs
+            - **attributions** (*Tensor* or *tuple[Tensor, ...]*):
+                Integrated gradients with respect to `layer`'s inputs
                 or outputs. Attributions will always be the same size and
                 dimensionality as the input or output of the given layer,
                 depending on whether we attribute to the inputs or outputs
@@ -352,53 +351,6 @@
             >>> # Computes layer integrated gradients for class 3.
             >>> # attribution size matches layer output, Nx12x32x32
             >>> attribution = lig.attribute(input, target=3)
-=======
-            Returns:
-                **attributions** or 2-element tuple of **attributions**, **delta**:
-
-                  - **attributions** (*Tensor*, *tuple[Tensor, ...]* or tuple of
-                  *Tensor*): Integrated gradients with respect to `layer`'s inputs
-                        or outputs. Attributions will always be the same size and
-                        dimensionality as the input or output of the given layer,
-                        depending on whether we attribute to the inputs or outputs
-                        of the layer which is decided by the input flag
-                        `attribute_to_layer_input`.
-
-                        For a single layer, attributions are returned in a tuple if
-                        the layer inputs / outputs contain multiple tensors,
-                        otherwise a single tensor is returned.
-
-                        For multiple layers, attributions will always be
-                        returned as a list. Each element in this list will be
-                        equivalent to that of a single layer output, i.e. in the
-                        case that one layer, in the given layers, inputs / outputs
-                        multiple tensors: the corresponding output element will be
-                        a tuple of tensors. The ordering of the outputs will be
-                        the same order as the layers given in the constructor.
-
-                  - **delta** (*Tensor*, returned if return_convergence_delta=True):
-                        The difference between the total approximated and true
-                        integrated gradients. This is computed using the property
-                        that the total sum of forward_func(inputs) -
-                        forward_func(baselines) must equal the total sum of the
-                        integrated gradient.
-                        Delta is calculated per example, meaning that the number of
-                        elements in returned delta tensor is equal to the number of
-                        examples in inputs.
-
-            Examples::
-
-                >>> # ImageClassifier takes a single input tensor of images Nx3x32x32,
-                >>> # and returns an Nx10 tensor of class probabilities.
-                >>> # It contains an attribute conv1, which is an instance of nn.conv2d,
-                >>> # and the output of this layer has dimensions Nx12x32x32.
-                >>> net = ImageClassifier()
-                >>> lig = LayerIntegratedGradients(net, net.conv1)
-                >>> input = torch.randn(2, 3, 32, 32, requires_grad=True)
-                >>> # Computes layer integrated gradients for class 3.
-                >>> # attribution size matches layer output, Nx12x32x32
-                >>> attribution = lig.attribute(input, target=3)
->>>>>>> 38cbd309
         """
         inps, baselines = _format_input_baseline(inputs, baselines)
         _validate_input(inps, baselines, n_steps, method)
