--- conflicted
+++ resolved
@@ -46,16 +46,8 @@
                         any modification of it. Custom rules for a given layer need to
                         be defined as attribute
                         `module.rule` and need to be of type PropagationRule.
-<<<<<<< HEAD
 
             layer (torch.nn.Module or list(torch.nn.Module)): Layer or layers
-=======
-                        Model cannot contain any in-place nonlinear submodules;
-                        these are not supported by the register_full_backward_hook
-                        PyTorch API starting from PyTorch v1.9.
-
-            layer (torch.nn.Module or list of torch.nn.Module): Layer or layers
->>>>>>> c076410b
                           for which attributions are computed.
                           The size and dimensionality of the attributions
                           corresponds to the size and dimensionality of the layer's
