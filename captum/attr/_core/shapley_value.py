--- conflicted
+++ resolved
@@ -16,16 +16,9 @@
     _is_tuple,
     _run_forward,
 )
-<<<<<<< HEAD
-from ..._utils.typing import BaselineType, TargetType, TensorOrTupleOfTensorsGeneric
-from .._utils.attribution import PerturbationAttribution
-from .._utils.common import (
-    _construct_default_feature_mask,
-=======
 from captum._utils.typing import BaselineType, TargetType, TensorOrTupleOfTensorsGeneric
 from captum.attr._utils.attribution import PerturbationAttribution
 from captum.attr._utils.common import (
->>>>>>> 45f3339b
     _find_output_mode_and_verify,
     _format_input_baseline,
     _tensorize_baseline,
