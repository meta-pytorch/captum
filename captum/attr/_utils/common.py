#!/usr/bin/env python3
import functools
import typing
import warnings
from inspect import signature
from typing import TYPE_CHECKING, Any, Callable, List, Tuple, Union

import torch
from torch import Tensor

from captum._utils.common import _format_baseline, _format_input, _format_output
from captum._utils.common import _validate_input as _validate_input_basic
from captum._utils.typing import (
    BaselineType,
    Literal,
    TargetType,
    TensorOrTupleOfTensorsGeneric,
)
from captum.attr._utils.approximation_methods import SUPPORTED_METHODS

if TYPE_CHECKING:
    from captum.attr._utils.attribution import GradientAttribution


def _validate_target(num_samples: int, target: TargetType) -> None:
    if isinstance(target, list) or (
        isinstance(target, torch.Tensor) and torch.numel(target) > 1
    ):
        assert num_samples == len(target), (
            "The number of samples provied in the"
            "input {} does not match with the number of targets. {}".format(
                num_samples, len(target)
            )
        )


def _validate_input(
    inputs: Tuple[Tensor, ...],
    baselines: Tuple[Union[Tensor, int, float], ...],
    n_steps: int = 50,
    method: str = "riemann_trapezoid",
    draw_baseline_from_distrib: bool = False,
) -> None:
    _validate_input_basic(inputs, baselines, draw_baseline_from_distrib)
    assert (
        n_steps >= 0
    ), "The number of steps must be a positive integer. " "Given: {}".format(n_steps)

    assert (
        method in SUPPORTED_METHODS
    ), "Approximation method must be one for the following {}. " "Given {}".format(
        SUPPORTED_METHODS, method
    )


def _validate_noise_tunnel_type(
    nt_type: str, supported_noise_tunnel_types: List[str]
) -> None:
    assert nt_type in supported_noise_tunnel_types, (
        "Noise types must be either `smoothgrad`, `smoothgrad_sq` or `vargrad`. "
        "Given {}".format(nt_type)
    )


@typing.overload
def _format_input_baseline(
    inputs: Union[Tensor, Tuple[Tensor, ...]],
    baselines: Union[Tensor, Tuple[Tensor, ...]],
) -> Tuple[Tuple[Tensor, ...], Tuple[Tensor, ...]]:
    ...


@typing.overload
def _format_input_baseline(
    inputs: Union[Tensor, Tuple[Tensor, ...]], baselines: BaselineType
) -> Tuple[Tuple[Tensor, ...], Tuple[Union[Tensor, int, float], ...]]:
    ...


def _format_input_baseline(
    inputs: Union[Tensor, Tuple[Tensor, ...]], baselines: BaselineType
) -> Tuple[Tuple[Tensor, ...], Tuple[Union[Tensor, int, float], ...]]:
    inputs = _format_input(inputs)
    baselines = _format_baseline(baselines, inputs)
    return inputs, baselines


# This function can potentially be merged with the `format_baseline` function
# however, since currently not all algorithms support baselines of type
# callable this will be kept in a separate function.
@typing.overload
def _format_callable_baseline(
    baselines: Union[
        None,
        Callable[..., Union[Tensor, Tuple[Tensor, ...]]],
        Tensor,
        Tuple[Tensor, ...],
    ],
    inputs: Union[Tensor, Tuple[Tensor, ...]],
) -> Tuple[Tensor, ...]:
    ...


@typing.overload
def _format_callable_baseline(
    baselines: Union[
        None,
        Callable[..., Union[Tensor, Tuple[Tensor, ...]]],
        Tensor,
        int,
        float,
        Tuple[Union[Tensor, int, float], ...],
    ],
    inputs: Union[Tensor, Tuple[Tensor, ...]],
) -> Tuple[Union[Tensor, int, float], ...]:
    ...


def _format_callable_baseline(
    baselines: Union[
        None,
        Callable[..., Union[Tensor, Tuple[Tensor, ...]]],
        Tensor,
        int,
        float,
        Tuple[Union[Tensor, int, float], ...],
    ],
    inputs: Union[Tensor, Tuple[Tensor, ...]],
) -> Tuple[Union[Tensor, int, float], ...]:
    if callable(baselines):
        # Note: this assumes that if baselines is a function and if it takes
        # arguments, then the first argument is the `inputs`.
        # This can be expanded in the future with better type checks
        baseline_parameters = signature(baselines).parameters
        if len(baseline_parameters) == 0:
            baselines = baselines()
        else:
            baselines = baselines(inputs)
    return _format_baseline(baselines, _format_input(inputs))


def _format_and_verify_strides(
    strides: Union[None, int, Tuple[int, ...], Tuple[Union[int, Tuple[int, ...]], ...]],
    inputs: Tuple[Tensor, ...],
) -> Tuple[Union[int, Tuple[int, ...]], ...]:
    # Formats strides, which are necessary for occlusion
    # Assumes inputs are already formatted (in tuple)
    if strides is None:
        strides = tuple(1 for input in inputs)
    if len(inputs) == 1 and not (isinstance(strides, tuple) and len(strides) == 1):
        strides = (strides,)  # type: ignore
    assert isinstance(strides, tuple) and len(strides) == len(
        inputs
    ), "Strides must be provided for each input tensor."
    for i in range(len(inputs)):
        assert isinstance(strides[i], int) or (
            isinstance(strides[i], tuple)
            and len(strides[i]) == len(inputs[i].shape) - 1  # type: ignore
        ), (
            "Stride for input index {} is {}, which is invalid for input with "
            "shape {}. It must be either an int or a tuple with length equal to "
            "len(input_shape) - 1."
        ).format(
            i, strides[i], inputs[i].shape
        )

    return strides


def _format_and_verify_sliding_window_shapes(
    sliding_window_shapes: Union[Tuple[int, ...], Tuple[Tuple[int, ...], ...]],
    inputs: Tuple[Tensor, ...],
) -> Tuple[Tuple[int, ...], ...]:
    # Formats shapes of sliding windows, which is necessary for occlusion
    # Assumes inputs is already formatted (in tuple)
    if isinstance(sliding_window_shapes[0], int):
        sliding_window_shapes = (sliding_window_shapes,)  # type: ignore
    sliding_window_shapes: Tuple[Tuple[int, ...], ...]
    assert len(sliding_window_shapes) == len(
        inputs
    ), "Must provide sliding window dimensions for each input tensor."
    for i in range(len(inputs)):
        assert (
            isinstance(sliding_window_shapes[i], tuple)
            and len(sliding_window_shapes[i]) == len(inputs[i].shape) - 1
        ), (
            "Occlusion shape for input index {} is {} but should be a tuple with "
            "{} dimensions."
        ).format(
            i, sliding_window_shapes[i], len(inputs[i].shape) - 1
        )
    return sliding_window_shapes


@typing.overload
def _compute_conv_delta_and_format_attrs(
    attr_algo: "GradientAttribution",
    return_convergence_delta: bool,
    attributions: Tuple[Tensor, ...],
    start_point: Union[int, float, Tensor, Tuple[Union[int, float, Tensor], ...]],
    end_point: Union[Tensor, Tuple[Tensor, ...]],
    additional_forward_args: Any,
    target: TargetType,
    is_inputs_tuple: Literal[False] = False,
) -> Union[Tensor, Tuple[Tensor, Tensor]]:
    ...


@typing.overload
def _compute_conv_delta_and_format_attrs(
    attr_algo: "GradientAttribution",
    return_convergence_delta: bool,
    attributions: Tuple[Tensor, ...],
    start_point: Union[int, float, Tensor, Tuple[Union[int, float, Tensor], ...]],
    end_point: Union[Tensor, Tuple[Tensor, ...]],
    additional_forward_args: Any,
    target: TargetType,
    is_inputs_tuple: Literal[True],
) -> Union[Tuple[Tensor, ...], Tuple[Tuple[Tensor, ...], Tensor]]:
    ...


# FIXME: GradientAttribution is provided as a string due to a circular import.
# This should be fixed when common is refactored into separate files.
def _compute_conv_delta_and_format_attrs(
    attr_algo: "GradientAttribution",
    return_convergence_delta: bool,
    attributions: Tuple[Tensor, ...],
    start_point: Union[int, float, Tensor, Tuple[Union[int, float, Tensor], ...]],
    end_point: Union[Tensor, Tuple[Tensor, ...]],
    additional_forward_args: Any,
    target: TargetType,
    is_inputs_tuple: bool = False,
) -> Union[
    Tensor, Tuple[Tensor, ...], Tuple[Union[Tensor, Tuple[Tensor, ...]], Tensor]
]:
    if return_convergence_delta:
        # computes convergence error
        delta = attr_algo.compute_convergence_delta(
            attributions,
            start_point,
            end_point,
            additional_forward_args=additional_forward_args,
            target=target,
        )
        return _format_output(is_inputs_tuple, attributions), delta
    else:
        return _format_output(is_inputs_tuple, attributions)


def _tensorize_baseline(
    inputs: Tuple[Tensor, ...], baselines: Tuple[Union[int, float, Tensor], ...]
) -> Tuple[Tensor, ...]:
    def _tensorize_single_baseline(baseline, input):
        if isinstance(baseline, (int, float)):
            return torch.full_like(input, baseline)
        if input.shape[0] > baseline.shape[0] and baseline.shape[0] == 1:
            return torch.cat([baseline] * input.shape[0])
        return baseline

    assert isinstance(inputs, tuple) and isinstance(baselines, tuple), (
        "inputs and baselines must"
        "have tuple type but found baselines: {} and inputs: {}".format(
            type(baselines), type(inputs)
        )
    )
    return tuple(
        _tensorize_single_baseline(baseline, input)
        for baseline, input in zip(baselines, inputs)
    )


def _reshape_and_sum(
    tensor_input: Tensor, num_steps: int, num_examples: int, layer_size: Tuple[int, ...]
) -> Tensor:
    # Used for attribution methods which perform integration
    # Sums across integration steps by reshaping tensor to
    # (num_steps, num_examples, (layer_size)) and summing over
    # dimension 0. Returns a tensor of size (num_examples, (layer_size))
    return torch.sum(
        tensor_input.reshape((num_steps, num_examples) + layer_size), dim=0
    )


def _call_custom_attribution_func(
    custom_attribution_func: Callable[..., Tuple[Tensor, ...]],
    multipliers: Tuple[Tensor, ...],
    inputs: Tuple[Tensor, ...],
    baselines: Tuple[Tensor, ...],
) -> Tuple[Tensor, ...]:
    assert callable(custom_attribution_func), (
        "`custom_attribution_func`"
        " must be a callable function but {} provided".format(
            type(custom_attribution_func)
        )
    )
    custom_attr_func_params = signature(custom_attribution_func).parameters

    if len(custom_attr_func_params) == 1:
        return custom_attribution_func(multipliers)
    elif len(custom_attr_func_params) == 2:
        return custom_attribution_func(multipliers, inputs)
    elif len(custom_attr_func_params) == 3:
        return custom_attribution_func(multipliers, inputs, baselines)
    else:
        raise AssertionError(
            "`custom_attribution_func` must take at least one and at most 3 arguments."
        )


def _find_output_mode_and_verify(
    initial_eval: Union[int, float, Tensor],
    num_examples: int,
    perturbations_per_eval: int,
    feature_mask: Union[None, TensorOrTupleOfTensorsGeneric],
) -> bool:
    """
    This method identifies whether the model outputs a single output for a batch
    (agg_output_mode = True) or whether it outputs a single output per example
    (agg_output_mode = False) and returns agg_output_mode. The method also
    verifies that perturbations_per_eval is 1 in the case that agg_output_mode is True
    and also verifies that the first dimension of each feature mask if the model
    returns a single output for a batch.
    """
    if isinstance(initial_eval, (int, float)) or (
        isinstance(initial_eval, torch.Tensor)
        and (
            len(initial_eval.shape) == 0
            or (num_examples > 1 and initial_eval.numel() == 1)
        )
    ):
        agg_output_mode = True
        assert (
            perturbations_per_eval == 1
        ), "Cannot have perturbations_per_eval > 1 when function returns scalar."
        if feature_mask is not None:
            for single_mask in feature_mask:
                assert single_mask.shape[0] == 1, (
                    "Cannot provide different masks for each example when function "
                    "returns a scalar."
                )
    else:
        agg_output_mode = False
        assert (
            isinstance(initial_eval, torch.Tensor) and initial_eval[0].numel() == 1
        ), "Target should identify a single element in the model output."
    return agg_output_mode


<<<<<<< HEAD
def _construct_default_feature_mask(
    inputs: Tuple[Tensor, ...]
) -> Tuple[Tuple[Tensor, ...], int]:
    feature_mask = []
    current_num_features = 0
    for i in range(len(inputs)):
        num_features = torch.numel(inputs[i][0])
        feature_mask.append(
            current_num_features
            + torch.reshape(
                torch.arange(num_features, device=inputs[i].device),
                inputs[i][0:1].shape,
            )
        )
        current_num_features += num_features
    total_features = current_num_features
    feature_mask = tuple(feature_mask)
    return feature_mask, total_features
=======
def neuron_index_deprecation_decorator(func):
    r"""
    Decorator to deprecate neuron_index parameter for Neuron Attribution methods.
    """

    @functools.wraps(func)
    def wrapper(*args, **kwargs):
        if "neuron_index" in kwargs:
            kwargs["neuron_selector"] = kwargs["neuron_index"]
            warnings.warn(
                "neuron_index is being deprecated and replaced with neuron_selector "
                "to support more general functionality. Please update the parameter "
                "name to neuron_selector. Support for neuron_index will be removed "
                "in Captum 0.4.0",
                DeprecationWarning,
            )
            del kwargs["neuron_index"]
        return func(*args, **kwargs)

    return wrapper
>>>>>>> 45f3339b
<|MERGE_RESOLUTION|>--- conflicted
+++ resolved
@@ -347,7 +347,6 @@
     return agg_output_mode
 
 
-<<<<<<< HEAD
 def _construct_default_feature_mask(
     inputs: Tuple[Tensor, ...]
 ) -> Tuple[Tuple[Tensor, ...], int]:
@@ -366,7 +365,8 @@
     total_features = current_num_features
     feature_mask = tuple(feature_mask)
     return feature_mask, total_features
-=======
+
+
 def neuron_index_deprecation_decorator(func):
     r"""
     Decorator to deprecate neuron_index parameter for Neuron Attribution methods.
@@ -386,5 +386,4 @@
             del kwargs["neuron_index"]
         return func(*args, **kwargs)
 
-    return wrapper
->>>>>>> 45f3339b
+    return wrapper