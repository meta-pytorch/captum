#!/usr/bin/env python3
import typing
from inspect import signature
from typing import TYPE_CHECKING, Any, Callable, List, Tuple, Union

import torch
from torch import Tensor

from ..._utils.common import _format_input
from ..._utils.typing import (
    BaselineType,
    Literal,
    TargetType,
    TensorOrTupleOfTensorsGeneric,
)
from .approximation_methods import SUPPORTED_METHODS

if TYPE_CHECKING:
    from .attribution import GradientAttribution


def _validate_target(num_samples: int, target: TargetType) -> None:
    if isinstance(target, list) or (
        isinstance(target, torch.Tensor) and torch.numel(target) > 1
    ):
        assert num_samples == len(target), (
            "The number of samples provied in the"
            "input {} does not match with the number of targets. {}".format(
                num_samples, len(target)
            )
        )


def _validate_input(
    inputs: Tuple[Tensor, ...],
    baselines: Tuple[Union[Tensor, int, float], ...],
    n_steps: int = 50,
    method: str = "riemann_trapezoid",
    draw_baseline_from_distrib: bool = False,
) -> None:
    assert len(inputs) == len(baselines), (
        "Input and baseline must have the same "
        "dimensions, baseline has {} features whereas input has {}.".format(
            len(baselines), len(inputs)
        )
    )

    for input, baseline in zip(inputs, baselines):
        if draw_baseline_from_distrib:
            assert (
                isinstance(baseline, (int, float))
                or input.shape[1:] == baseline.shape[1:]
            ), (
                "The samples in input and baseline batches must have"
                " the same shape or the baseline corresponding to the"
                " input tensor must be a scalar."
                " Found baseline: {} and input: {} ".format(baseline, input)
            )
        else:
            assert (
                isinstance(baseline, (int, float))
                or input.shape == baseline.shape
                or baseline.shape[0] == 1
            ), (
                "Baseline can be provided as a tensor for just one input and"
                " broadcasted to the batch or input and baseline must have the"
                " same shape or the baseline corresponding to each input tensor"
                " must be a scalar. Found baseline: {} and input: {}".format(
                    baseline, input
                )
            )

    assert (
        n_steps >= 0
    ), "The number of steps must be a positive integer. " "Given: {}".format(n_steps)

    assert method in SUPPORTED_METHODS, (
        "Approximation method must be one for the following {}. "
        "Given {}".format(SUPPORTED_METHODS, method)
    )


def _validate_noise_tunnel_type(
    nt_type: str, supported_noise_tunnel_types: List[str]
) -> None:
    assert nt_type in supported_noise_tunnel_types, (
        "Noise types must be either `smoothgrad`, `smoothgrad_sq` or `vargrad`. "
        "Given {}".format(nt_type)
    )


<<<<<<< HEAD
@overload
def _format_tensor_into_tuples(inputs: None) -> None:
    ...


@overload
def _format_tensor_into_tuples(
    inputs: Union[Tensor, Tuple[Tensor, ...]]
) -> Tuple[Tensor, ...]:
    ...


def _format_tensor_into_tuples(
    inputs: Union[None, Tensor, Tuple[Tensor, ...]]
) -> Union[None, Tuple[Tensor, ...]]:
    if inputs is None:
        return None
    if not isinstance(inputs, tuple):
        assert isinstance(
            inputs, torch.Tensor
        ), "`inputs` must have type " "torch.Tensor but {} found: ".format(type(inputs))
        inputs = (inputs,)
    return inputs


def _format_input(inputs: Union[Tensor, Tuple[Tensor, ...]]) -> Tuple[Tensor, ...]:
    return _format_tensor_into_tuples(inputs)


@overload
def _format_additional_forward_args(additional_forward_args: None) -> None:
    ...


@overload
def _format_additional_forward_args(
    additional_forward_args: Union[Tensor, Tuple]
) -> Tuple:
    ...


@overload
def _format_additional_forward_args(additional_forward_args: Any) -> Union[None, Tuple]:
    ...


def _format_additional_forward_args(additional_forward_args: Any) -> Union[None, Tuple]:
    if additional_forward_args is not None and not isinstance(
        additional_forward_args, tuple
    ):
        additional_forward_args = (additional_forward_args,)
    return additional_forward_args


=======
>>>>>>> 56ee3c47
def _format_baseline(
    baselines: BaselineType, inputs: Tuple[Tensor, ...]
) -> Tuple[Union[Tensor, int, float], ...]:
    if baselines is None:
        return _zeros(inputs)

    if not isinstance(baselines, tuple):
        baselines = (baselines,)

    for baseline in baselines:
        assert isinstance(
            baseline, (torch.Tensor, int, float)
        ), "baseline input argument must be either a torch.Tensor or a number \
            however {} detected".format(
            type(baseline)
        )

    return baselines


@typing.overload
def _format_input_baseline(
    inputs: Union[Tensor, Tuple[Tensor, ...]],
    baselines: Union[Tensor, Tuple[Tensor, ...]],
) -> Tuple[Tuple[Tensor, ...], Tuple[Tensor, ...]]:
    ...


@typing.overload
def _format_input_baseline(
    inputs: Union[Tensor, Tuple[Tensor, ...]], baselines: BaselineType
) -> Tuple[Tuple[Tensor, ...], Tuple[Union[Tensor, int, float], ...]]:
    ...


def _format_input_baseline(
    inputs: Union[Tensor, Tuple[Tensor, ...]], baselines: BaselineType
) -> Tuple[Tuple[Tensor, ...], Tuple[Union[Tensor, int, float], ...]]:
    inputs = _format_input(inputs)
    baselines = _format_baseline(baselines, inputs)
    return inputs, baselines


# This function can potentially be merged with the `format_baseline` function
# however, since currently not all algorithms support baselines of type
# callable this will be kept in a separate function.
@typing.overload
def _format_callable_baseline(
    baselines: Union[
        None,
        Callable[..., Union[Tensor, Tuple[Tensor, ...]]],
        Tensor,
        Tuple[Tensor, ...],
    ],
    inputs: Union[Tensor, Tuple[Tensor, ...]],
) -> Tuple[Tensor, ...]:
    ...


@typing.overload
def _format_callable_baseline(
    baselines: Union[
        None,
        Callable[..., Union[Tensor, Tuple[Tensor, ...]]],
        Tensor,
        int,
        float,
        Tuple[Union[Tensor, int, float], ...],
    ],
    inputs: Union[Tensor, Tuple[Tensor, ...]],
) -> Tuple[Union[Tensor, int, float], ...]:
    ...


def _format_callable_baseline(
    baselines: Union[
        None,
        Callable[..., Union[Tensor, Tuple[Tensor, ...]]],
        Tensor,
        int,
        float,
        Tuple[Union[Tensor, int, float], ...],
    ],
    inputs: Union[Tensor, Tuple[Tensor, ...]],
) -> Tuple[Union[Tensor, int, float], ...]:
    if callable(baselines):
        # Note: this assumes that if baselines is a function and if it takes
        # arguments, then the first argument is the `inputs`.
        # This can be expanded in the future with better type checks
        baseline_parameters = signature(baselines).parameters
        if len(baseline_parameters) == 0:
            baselines = baselines()
        else:
            baselines = baselines(inputs)
    return _format_baseline(baselines, _format_input(inputs))


@typing.overload
def _format_attributions(
    is_inputs_tuple: Literal[True], attributions: Tuple[Tensor, ...]
) -> Tuple[Tensor, ...]:
    ...


@typing.overload
def _format_attributions(
    is_inputs_tuple: Literal[False], attributions: Tuple[Tensor, ...]
) -> Tensor:
    ...


@typing.overload
def _format_attributions(
    is_inputs_tuple: bool, attributions: Tuple[Tensor, ...]
) -> Union[Tensor, Tuple[Tensor, ...]]:
    ...


def _format_attributions(
    is_inputs_tuple: bool, attributions: Tuple[Tensor, ...]
) -> Union[Tensor, Tuple[Tensor, ...]]:
    r"""
    In case input is a tensor and the attributions is returned in form of a
    tensor we take the first element of the attributions' tuple to match the
    same shape signatues of the inputs
    """
    assert isinstance(attributions, tuple), "Attributions must be in shape of a tuple"
    assert is_inputs_tuple or len(attributions) == 1, (
        "The input is a single tensor however the attributions aren't."
        "The number of attributed tensors is: {}".format(len(attributions))
    )
    return attributions if is_inputs_tuple else attributions[0]


def _format_and_verify_strides(
    strides: Union[None, int, Tuple[int, ...], Tuple[Union[int, Tuple[int, ...]], ...]],
    inputs: Tuple[Tensor, ...],
) -> Tuple[Union[int, Tuple[int, ...]], ...]:
    # Formats strides, which are necessary for occlusion
    # Assumes inputs are already formatted (in tuple)
    if strides is None:
        strides = tuple(1 for input in inputs)
    if len(inputs) == 1 and not (isinstance(strides, tuple) and len(strides) == 1):
        strides = (strides,)  # type: ignore
    assert isinstance(strides, tuple) and len(strides) == len(
        inputs
    ), "Strides must be provided for each input tensor."
    for i in range(len(inputs)):
        assert isinstance(strides[i], int) or (
            isinstance(strides[i], tuple)
            and len(strides[i]) == len(inputs[i].shape) - 1  # type: ignore
        ), (
            "Stride for input index {} is {}, which is invalid for input with "
            "shape {}. It must be either an int or a tuple with length equal to "
            "len(input_shape) - 1."
        ).format(
            i, strides[i], inputs[i].shape
        )

    return strides


def _format_and_verify_sliding_window_shapes(
    sliding_window_shapes: Union[Tuple[int, ...], Tuple[Tuple[int, ...], ...]],
    inputs: Tuple[Tensor, ...],
) -> Tuple[Tuple[int, ...], ...]:
    # Formats shapes of sliding windows, which is necessary for occlusion
    # Assumes inputs is already formatted (in tuple)
    if isinstance(sliding_window_shapes[0], int):
        sliding_window_shapes = (sliding_window_shapes,)  # type: ignore
    sliding_window_shapes: Tuple[Tuple[int, ...], ...]
    assert len(sliding_window_shapes) == len(
        inputs
    ), "Must provide sliding window dimensions for each input tensor."
    for i in range(len(inputs)):
        assert (
            isinstance(sliding_window_shapes[i], tuple)
            and len(sliding_window_shapes[i]) == len(inputs[i].shape) - 1
        ), (
            "Occlusion shape for input index {} is {} but should be a tuple with "
            "{} dimensions."
        ).format(
            i, sliding_window_shapes[i], len(inputs[i].shape) - 1
        )
    return sliding_window_shapes


@typing.overload
def _compute_conv_delta_and_format_attrs(
    attr_algo: "GradientAttribution",
    return_convergence_delta: bool,
    attributions: Tuple[Tensor, ...],
    start_point: Union[int, float, Tensor, Tuple[Union[int, float, Tensor], ...]],
    end_point: Union[Tensor, Tuple[Tensor, ...]],
    additional_forward_args: Any,
    target: TargetType,
    is_inputs_tuple: Literal[False] = False,
) -> Union[Tensor, Tuple[Tensor, Tensor]]:
    ...


@typing.overload
def _compute_conv_delta_and_format_attrs(
    attr_algo: "GradientAttribution",
    return_convergence_delta: bool,
    attributions: Tuple[Tensor, ...],
    start_point: Union[int, float, Tensor, Tuple[Union[int, float, Tensor], ...]],
    end_point: Union[Tensor, Tuple[Tensor, ...]],
    additional_forward_args: Any,
    target: TargetType,
    is_inputs_tuple: Literal[True],
) -> Union[Tuple[Tensor, ...], Tuple[Tuple[Tensor, ...], Tensor]]:
    ...


# FIXME: GradientAttribution is provided as a string due to a circular import.
# This should be fixed when common is refactored into separate files.
def _compute_conv_delta_and_format_attrs(
    attr_algo: "GradientAttribution",
    return_convergence_delta: bool,
    attributions: Tuple[Tensor, ...],
    start_point: Union[int, float, Tensor, Tuple[Union[int, float, Tensor], ...]],
    end_point: Union[Tensor, Tuple[Tensor, ...]],
    additional_forward_args: Any,
    target: TargetType,
    is_inputs_tuple: bool = False,
) -> Union[
    Tensor, Tuple[Tensor, ...], Tuple[Union[Tensor, Tuple[Tensor, ...]], Tensor]
]:
    if return_convergence_delta:
        # computes convergence error
        delta = attr_algo.compute_convergence_delta(
            attributions,
            start_point,
            end_point,
            additional_forward_args=additional_forward_args,
            target=target,
        )
        return _format_attributions(is_inputs_tuple, attributions), delta
    else:
        return _format_attributions(is_inputs_tuple, attributions)


def _zeros(inputs: Tuple[Tensor, ...]) -> Tuple[int, ...]:
    r"""
    Takes a tuple of tensors as input and returns a tuple that has the same
    length as `inputs` with each element as the integer 0.
    """
    return tuple(0 for input in inputs)


def _tensorize_baseline(
    inputs: Tuple[Tensor, ...], baselines: Tuple[Union[int, float, Tensor], ...]
) -> Tuple[Tensor, ...]:
    def _tensorize_single_baseline(baseline, input):
        if isinstance(baseline, (int, float)):
            return torch.full_like(input, baseline)
        if input.shape[0] > baseline.shape[0] and baseline.shape[0] == 1:
            return torch.cat([baseline] * input.shape[0])
        return baseline

    assert isinstance(inputs, tuple) and isinstance(baselines, tuple), (
        "inputs and baselines must"
        "have tuple type but found baselines: {} and inputs: {}".format(
            type(baselines), type(inputs)
        )
    )
    return tuple(
        _tensorize_single_baseline(baseline, input)
        for baseline, input in zip(baselines, inputs)
    )


def _reshape_and_sum(
    tensor_input: Tensor, num_steps: int, num_examples: int, layer_size: Tuple[int, ...]
) -> Tensor:
    # Used for attribution methods which perform integration
    # Sums across integration steps by reshaping tensor to
    # (num_steps, num_examples, (layer_size)) and summing over
    # dimension 0. Returns a tensor of size (num_examples, (layer_size))
    return torch.sum(
        tensor_input.reshape((num_steps, num_examples) + layer_size), dim=0
    )


def _call_custom_attribution_func(
    custom_attribution_func: Callable[..., Tuple[Tensor, ...]],
    multipliers: Tuple[Tensor, ...],
    inputs: Tuple[Tensor, ...],
    baselines: Tuple[Tensor, ...],
) -> Tuple[Tensor, ...]:
    assert callable(custom_attribution_func), (
        "`custom_attribution_func`"
        " must be a callable function but {} provided".format(
            type(custom_attribution_func)
        )
    )
    custom_attr_func_params = signature(custom_attribution_func).parameters

    if len(custom_attr_func_params) == 1:
        return custom_attribution_func(multipliers)
    elif len(custom_attr_func_params) == 2:
        return custom_attribution_func(multipliers, inputs)
    elif len(custom_attr_func_params) == 3:
        return custom_attribution_func(multipliers, inputs, baselines)
    else:
        raise AssertionError(
            "`custom_attribution_func` must take at least one and at most 3 arguments."
        )


def _find_output_mode_and_verify(
    initial_eval: Union[int, float, Tensor],
    num_examples: int,
    perturbations_per_eval: int,
    feature_mask: Union[None, TensorOrTupleOfTensorsGeneric],
) -> bool:
    """
    This method identifies whether the model outputs a single output for a batch
    (agg_output_mode = True) or whether it outputs a single output per example
    (agg_output_mode = False) and returns agg_output_mode. The method also
    verifies that perturbations_per_eval is 1 in the case that agg_output_mode is True
    and also verifies that the first dimension of each feature mask if the model
    returns a single output for a batch.
    """
    if isinstance(initial_eval, (int, float)) or (
        isinstance(initial_eval, torch.Tensor)
        and (
            len(initial_eval.shape) == 0
            or (num_examples > 1 and initial_eval.numel() == 1)
        )
    ):
        agg_output_mode = True
        assert (
            perturbations_per_eval == 1
        ), "Cannot have perturbations_per_eval > 1 when function returns scalar."
        if feature_mask is not None:
            for single_mask in feature_mask:
                assert single_mask.shape[0] == 1, (
                    "Cannot provide different masks for each example when function "
                    "returns a scalar."
                )
    else:
        agg_output_mode = False
        assert (
            isinstance(initial_eval, torch.Tensor) and initial_eval[0].numel() == 1
        ), "Target should identify a single element in the model output."
    return agg_output_mode<|MERGE_RESOLUTION|>--- conflicted
+++ resolved
@@ -89,63 +89,6 @@
     )
 
 
-<<<<<<< HEAD
-@overload
-def _format_tensor_into_tuples(inputs: None) -> None:
-    ...
-
-
-@overload
-def _format_tensor_into_tuples(
-    inputs: Union[Tensor, Tuple[Tensor, ...]]
-) -> Tuple[Tensor, ...]:
-    ...
-
-
-def _format_tensor_into_tuples(
-    inputs: Union[None, Tensor, Tuple[Tensor, ...]]
-) -> Union[None, Tuple[Tensor, ...]]:
-    if inputs is None:
-        return None
-    if not isinstance(inputs, tuple):
-        assert isinstance(
-            inputs, torch.Tensor
-        ), "`inputs` must have type " "torch.Tensor but {} found: ".format(type(inputs))
-        inputs = (inputs,)
-    return inputs
-
-
-def _format_input(inputs: Union[Tensor, Tuple[Tensor, ...]]) -> Tuple[Tensor, ...]:
-    return _format_tensor_into_tuples(inputs)
-
-
-@overload
-def _format_additional_forward_args(additional_forward_args: None) -> None:
-    ...
-
-
-@overload
-def _format_additional_forward_args(
-    additional_forward_args: Union[Tensor, Tuple]
-) -> Tuple:
-    ...
-
-
-@overload
-def _format_additional_forward_args(additional_forward_args: Any) -> Union[None, Tuple]:
-    ...
-
-
-def _format_additional_forward_args(additional_forward_args: Any) -> Union[None, Tuple]:
-    if additional_forward_args is not None and not isinstance(
-        additional_forward_args, tuple
-    ):
-        additional_forward_args = (additional_forward_args,)
-    return additional_forward_args
-
-
-=======
->>>>>>> 56ee3c47
 def _format_baseline(
     baselines: BaselineType, inputs: Tuple[Tensor, ...]
 ) -> Tuple[Union[Tensor, int, float], ...]:
