--- conflicted
+++ resolved
@@ -218,11 +218,7 @@
 
     num_examples = output.shape[0]
     dims = len(output.shape)
-<<<<<<< HEAD
-    if isinstance(target, int) or isinstance(target, tuple):
-=======
     if isinstance(target, (int, tuple)):
->>>>>>> 66ef8719
         return _verify_select_column(output, target)
     elif isinstance(target, torch.Tensor):
         if torch.numel(target) == 1 and isinstance(target.item(), int):
