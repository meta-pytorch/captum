#!/usr/bin/env python3
import torch
import torch.nn.functional as F

from .common import (
    _run_forward,
    _format_input_baseline,
    _format_tensor_into_tuples,
    _format_additional_forward_args,
    _validate_input,
    _validate_target,
    _tensorize_baseline,
)
from .gradient import compute_gradients


class Attribution:
    r"""
    All attribution algorithms extend this class. It enforces its child classes
    to extend and override core `attribute` method.
    """

    def __init__(self, forward_func):
        r"""
        Args:
<<<<<<< HEAD

=======
>>>>>>> 66ef8719
            forward_func (callable or torch.nn.Module): This can either be an instance
                        of pytorch model or any modification of model's forward
                        function.
        """
        self.forward_func = forward_func

    def attribute(self, inputs, **kwargs):
        r"""
        This method computes and returns the attribution values for each input tensor.
        Deriving classes are responsible for implementing its logic accordingly.

        Args:

            inputs (tensor or tuple of tensors):  Input for which attribution
                        is computed. It can be provided as a single tensor or
                        a tuple of multiple tensors. If multiple input tensors
                        are provided, the batch sizes must be aligned accross all
                        tensors.
            **kwargs (Any, optional): Arbitrary keyword arguments used by specific
                        attribution algorithms that extend this class.


        Returns:

            *tensor* or tuple of *tensors* of **attributions**:
            - **attributions** (*tensor* or tuple of *tensors*):
                        Attribution values for each
                        input tensor. The `attributions` have the same shape and
                        dimensionality as the inputs.
                        If a single tensor is provided as inputs, a single tensor
                        is returned. If a tuple is provided for inputs, a tuple of
                        corresponding sized tensors is returned.

        """
        raise NotImplementedError("Deriving class should implement attribute method")

    def has_convergence_delta(self):
        r"""
        This method informs the user whether the attribution algorithm provides
        a convergence delta (aka an approximation error) or not. Convergence
        delta may serve as a proxy of correctness of attribution algorithm's
        approximation. If deriving attribution class provides a
        `compute_convergence_delta` method, it should
        override both `compute_convergence_delta` and `has_convergence_delta` methods.

        Returns:
            bool:
            Returns whether the attribution algorithm
            provides a convergence delta (aka approximation error) or not.

        """
        return False

<<<<<<< HEAD
=======
    def compute_convergence_delta(self, attributions, *args):
        r"""
        The attribution algorithms which derive `Attribution` class and provide
        convergence delta (aka approximation error) should implement this method.
        Convergence delta can be computed based on certain properties of the
        attribution alogrithms.

        Args:

                attributions (tensor or tuple of tensors): Attribution scores that
                            are precomputed by an attribution algorithm.
                            Attributions can be provided in form of a single tensor
                            or a tuple of those. It is assumed that attribution
                            tensor's dimension 0 corresponds to the number of
                            examples, and if multiple input tensors are provided,
                            the examples must be aligned appropriately.
                *args (optional): Additonal arguments that are used by the
                            sub-classes depending on the specific implementation
                            of `compute_convergence_delta`.

        Returns:

                *tensor* of **deltas**:
                - **deltas** (*tensor*):
                    Depending on specific implementaion of
                    sub-classes, convergence delta can be returned per
                    sample in form of a tensor or it can be aggregated
                    across multuple samples and returned in form of a
                    single floating point tensor.
        """
        raise NotImplementedError(
            "Deriving sub-class should implement" " compute_convergence_delta method"
        )


class GradientAttribution(Attribution):
    r"""
    All gradient based attribution algorithms extend this class. It requires a
    forward function, which most commonly is the forward function of the model
    that we want to interpret or the model itself.
    """

    def __init__(self, forward_func):
        r"""
        Args:

            forward_func (callable or torch.nn.Module): This can either be an instance
                        of pytorch model or any modification of model's forward
                        function.
        """
        Attribution.__init__(self, forward_func)
        self.gradient_func = compute_gradients

>>>>>>> 66ef8719
    def compute_convergence_delta(
        self,
        attributions,
        start_point,
        end_point,
        target=None,
        additional_forward_args=None,
    ):
        r"""
        Here we provide a specific implementation for `compute_convergence_delta`
        which is based on a common property among gradient-based attribution algorithms.
        In the literature sometimes it is also called completeness axiom. Completeness
        axiom states that the sum of the attribution must be equal to the differences of
        NN Models's function at its end and start points. In other words:
        sum(attributions) - (F(end_point) - F(start_point)) is close to zero.
        Returned delta of this method is defined as above stated difference.

        This implementation assumes that both the `start_point` and `end_point` have
        the same shape and dimensionality. It also assumes that the target must have
        the same number of examples as the `start_point` and the `end_point` in case
        it is provided in form of a list or a non-singleton tensor.

        Args:

                attributions (tensor or tuple of tensors): Precomputed attribution
                            scores. The user can compute those using any attribution
                            algorithm. It is assumed the the shape and the
                            dimensionality of attributions must match the shape and
                            the dimensionality of `start_point` and `end_point`.
                            It also assumes that the attribution tensor's
                            dimension 0 corresponds to the number of
                            examples, and if multiple input tensors are provided,
                            the examples must be aligned appropriately.
                start_point (tensor or tuple of tensors, optional): `start_point`
                            is passed as an input to model's forward function. It
                            is the starting point of attributions' approximation.
                            It is assumed that both `start_point` and `end_point`
                            have the same shape and dimensionality.
                end_point (tensor or tuple of tensors):  `end_point`
                            is passed as an input to model's forward function. It
                            is the end point of attributions' approximation.
                            It is assumed that both `start_point` and `end_point`
                            have the same shape and dimensionality.
                target (int, tuple, tensor or list, optional):  Output indices for
                            which gradients are computed (for classification cases,
                            this is usually the target class).
                            If the network returns a scalar value per example,
                            no target index is necessary.
                            For general 2D outputs, targets can be either:

                            - a single integer or a tensor containing a single
                                integer, which is applied to all input examples

                            - a list of integers or a 1D tensor, with length matching
                                the number of examples in inputs (dim 0). Each integer
                                is applied as the target for the corresponding example.

                            For outputs with > 2 dimensions, targets can be either:

                            - A single tuple, which contains #output_dims - 1
                                elements. This target index is applied to all examples.

                            - A list of tuples with length equal to the number of
                                examples in inputs (dim 0), and each tuple containing
                                #output_dims - 1 elements. Each tuple is applied as the
                                target for the corresponding example.

                            Default: None
                additional_forward_args (tuple, optional): If the forward function
                            requires additional arguments other than the inputs for
                            which attributions should not be computed, this argument
                            can be provided. It must be either a single additional
                            argument of a Tensor or arbitrary (non-tuple) type or a
                            tuple containing multiple additional arguments including
                            tensors or any arbitrary python types. These arguments
                            are provided to forward_func in order following the
                            arguments in inputs.
                            For a tensor, the first dimension of the tensor must
                            correspond to the number of examples.
                            `additional_forward_args` is used both for `start_point`
                            and `end_point` when computing the forward pass.
                            Default: None

        Returns:

                *tensor* of **deltas**:
                - **deltas** (*tensor*):
                    This implementation returns convergence delta per
                    sample. Deriving sub-classes may do any type of aggregation
                    of those values, if necessary.
        """
        end_point, start_point = _format_input_baseline(end_point, start_point)
        additional_forward_args = _format_additional_forward_args(
            additional_forward_args
        )
        # tensorizing start_point in case it is a scalar or one example baseline
        # If the batch size is large we could potentially also tensorize only one
        # sample and expand the output to the rest of the elements in the batch
        start_point = _tensorize_baseline(end_point, start_point)

        attributions = _format_tensor_into_tuples(attributions)

        # verify that the attributions and end_point match on 1st dimension
        for attribution, end_point_tnsr in zip(attributions, end_point):
            assert end_point_tnsr.shape[0] == attribution.shape[0], (
                "Attributions tensor and the end_point must match on the first"
                " dimension but found attribution: {} and end_point: {}".format(
                    attribution.shape[0], end_point_tnsr.shape[0]
                )
            )

        num_samples = end_point[0].shape[0]
        _validate_input(end_point, start_point)
        _validate_target(num_samples, target)

        def _sum_rows(input):
            return input.view(input.shape[0], -1).sum(1)

        with torch.no_grad():
            start_point = _sum_rows(
                _run_forward(
                    self.forward_func, start_point, target, additional_forward_args
                )
            )

            end_point = _sum_rows(
                _run_forward(
                    self.forward_func, end_point, target, additional_forward_args
                )
            )
            row_sums = [_sum_rows(attribution) for attribution in attributions]
            attr_sum = torch.stack([sum(row_sum) for row_sum in zip(*row_sums)])
            return attr_sum - (end_point - start_point)


class GradientAttribution(Attribution):
    r"""
    All gradient based attribution algorithms extend this class. It requires a
    forward function, which most commonly is the forward function of the model
    that we want to interpret or the model itself.
    """

    def __init__(self, forward_func):
        r"""
        Args:

            forward_func (callable or torch.nn.Module): This can either be an instance
                        of pytorch model or any modification of model's forward
                        function.
        """
        super().__init__(forward_func)
        self.gradient_func = compute_gradients


class PerturbationAttribution(Attribution):
    r"""
    All perturbation based attribution algorithms extend this class. It requires a
    forward function, which most commonly is the forward function of the model
    that we want to interpret or the model itself.
    """

    def __init__(self, forward_func):
        r"""
        Args:

            forward_func (callable or torch.nn.Module): This can either be an instance
                        of pytorch model or any modification of model's forward
                        function.
        """
<<<<<<< HEAD
        super().__init__(forward_func)
=======
        Attribution.__init__(self, forward_func)
>>>>>>> 66ef8719


class InternalAttribution(Attribution):
    r"""
    Shared base class for LayerAttrubution and NeuronAttribution,
    attribution types that require a model and a particular layer.
    """

    def __init__(self, forward_func, layer, device_ids=None):
        r"""
        Args:

            forward_func (callable or torch.nn.Module):  This can either be an instance
                        of pytorch model or any modification of model's forward
                        function.
            layer (torch.nn.Module): Layer for which output attributions are computed.
                        Output size of attribute matches that of layer output.
            device_ids (list(int)): Device ID list, necessary only if forward_func
                        applies a DataParallel model, which allows reconstruction of
                        intermediate outputs from batched results across devices.
                        If forward_func is given as the DataParallel model itself,
                        then it is not necessary to provide this argument.
        """
<<<<<<< HEAD
        super().__init__(forward_func)
        self.forward_func = forward_func
=======
        Attribution.__init__(self, forward_func)
>>>>>>> 66ef8719
        self.layer = layer
        self.device_ids = device_ids


class LayerAttribution(InternalAttribution):
    r"""
    Layer attribution provides attribution values for the given layer, quanitfying
    the importance of each neuron within the given layer's output. The output
    attribution of calling attribute on a LayerAttribution object always matches
    the size of the layer output.
    """

    def __init__(self, forward_func, layer, device_ids=None):
        r"""
        Args:

            forward_func (callable or torch.nn.Module):  This can either be an instance
                        of pytorch model or any modification of model's forward
                        function.
            layer (torch.nn.Module): Layer for which output attributions are computed.
                        Output size of attribute matches that of layer output.
            device_ids (list(int)): Device ID list, necessary only if forward_func
                        applies a DataParallel model, which allows reconstruction of
                        intermediate outputs from batched results across devices.
                        If forward_func is given as the DataParallel model itself,
                        then it is not necessary to provide this argument.
        """
        InternalAttribution.__init__(self, forward_func, layer, device_ids)

    def interpolate(layer_attribution, interpolate_dims, interpolate_mode="nearest"):
        r"""
        Interpolates given 3D, 4D or 5D layer attribution to given dimensions.
        This is often utilized to upsample the attribution of a convolutional layer
        to the size of an input, which allows visualizing in the input space.

        Args:

            layer_attribution (torch.Tensor):  Tensor of given layer attributions.
            interpolate_dims (int or tuple): Upsampled dimensions. The
                        number of elements must be the number of dimensions
                        of layer_attribution - 2, since the first dimension
                        corresponds to number of examples and the second is
                        assumed to correspond to the number of channels.
            interpolate_mode (str):  Method for interpolation, which
                        must be a valid input interpolation mode for
                        torch.nn.functional. These methods are
                        "nearest", "area", "linear" (3D-only), "bilinear"
                        (4D-only), "bicubic" (4D-only), "trilinear" (5D-only)
                        based on the number of dimensions of the given layer
                        attribution.

        Returns:
            *tensor* of upsampled **attributions**:
            - **attributions** (*tensor*):
                Upsampled layer attributions with first 2 dimensions matching
                slayer_attribution and remaining dimensions given by
                interpolate_dims.
        """
        return F.interpolate(layer_attribution, interpolate_dims, mode=interpolate_mode)


class NeuronAttribution(InternalAttribution):
    r"""
        Neuron attribution provides input attribution for a given neuron, quanitfying
        the importance of each input feature in the activation of a particular neuron.
        Calling attribute on a NeuronAttribution object requires also providing
        the index of the neuron in the output of the given layer for which attributions
        are required.
        The output attribution of calling attribute on a NeuronAttribution object
        always matches the size of the input.
    """

    def __init__(self, forward_func, layer, device_ids=None):
        r"""
        Args:

            forward_func (callable or torch.nn.Module):  This can either be an instance
                        of pytorch model or any modification of model's forward
                        function.
            layer (torch.nn.Module): Layer for which output attributions are computed.
                        Output size of attribute matches that of layer output.
            device_ids (list(int)): Device ID list, necessary only if forward_func
                        applies a DataParallel model, which allows reconstruction of
                        intermediate outputs from batched results across devices.
                        If forward_func is given as the DataParallel model itself,
                        then it is not necessary to provide this argument.
        """
        InternalAttribution.__init__(self, forward_func, layer, device_ids)

    def attribute(self, inputs, neuron_index, **kwargs):
        r"""
        This method computes and returns the neuron attribution values for each
        input tensor. Deriving classes are responsible for implementing
        its logic accordingly.

        Args:

                inputs:     A single high dimensional input tensor or a tuple of them.
                neuron_index (int or tuple): Tuple providing index of neuron in output
                        of given layer for which attribution is desired. Length of
                        this tuple must be one less than the number of
                        dimensions in the output of the given layer (since
                        dimension 0 corresponds to number of examples).

        Returns:

                *tensor* or tuple of *tensors* of **attributions**:
                - **attributions** (*tensor* or tuple of *tensors*):
                        Attribution values for
                        each input vector. The `attributions` have the
                        dimensionality of inputs.
        """
        raise NotImplementedError("A derived class should implement attribute method")<|MERGE_RESOLUTION|>--- conflicted
+++ resolved
@@ -23,10 +23,6 @@
     def __init__(self, forward_func):
         r"""
         Args:
-<<<<<<< HEAD
-
-=======
->>>>>>> 66ef8719
             forward_func (callable or torch.nn.Module): This can either be an instance
                         of pytorch model or any modification of model's forward
                         function.
@@ -80,8 +76,6 @@
         """
         return False
 
-<<<<<<< HEAD
-=======
     def compute_convergence_delta(self, attributions, *args):
         r"""
         The attribution algorithms which derive `Attribution` class and provide
@@ -135,7 +129,6 @@
         Attribution.__init__(self, forward_func)
         self.gradient_func = compute_gradients
 
->>>>>>> 66ef8719
     def compute_convergence_delta(
         self,
         attributions,
@@ -271,25 +264,6 @@
             return attr_sum - (end_point - start_point)
 
 
-class GradientAttribution(Attribution):
-    r"""
-    All gradient based attribution algorithms extend this class. It requires a
-    forward function, which most commonly is the forward function of the model
-    that we want to interpret or the model itself.
-    """
-
-    def __init__(self, forward_func):
-        r"""
-        Args:
-
-            forward_func (callable or torch.nn.Module): This can either be an instance
-                        of pytorch model or any modification of model's forward
-                        function.
-        """
-        super().__init__(forward_func)
-        self.gradient_func = compute_gradients
-
-
 class PerturbationAttribution(Attribution):
     r"""
     All perturbation based attribution algorithms extend this class. It requires a
@@ -305,11 +279,7 @@
                         of pytorch model or any modification of model's forward
                         function.
         """
-<<<<<<< HEAD
-        super().__init__(forward_func)
-=======
         Attribution.__init__(self, forward_func)
->>>>>>> 66ef8719
 
 
 class InternalAttribution(Attribution):
@@ -333,12 +303,7 @@
                         If forward_func is given as the DataParallel model itself,
                         then it is not necessary to provide this argument.
         """
-<<<<<<< HEAD
-        super().__init__(forward_func)
-        self.forward_func = forward_func
-=======
         Attribution.__init__(self, forward_func)
->>>>>>> 66ef8719
         self.layer = layer
         self.device_ids = device_ids
 
